/*
 * QuickRank - A C++ suite of Learning to Rank algorithms
 * Webpage: http://quickrank.isti.cnr.it/
 * Contact: quickrank@isti.cnr.it
 *
 * Unless explicitly acquired and licensed from Licensor under another
 * license, the contents of this file are subject to the Reciprocal Public
 * License ("RPL") Version 1.5, or subsequent versions as allowed by the RPL,
 * and You may not copy or use this file in either source code or executable
 * form, except in compliance with the terms and conditions of the RPL.
 *
 * All software distributed under the RPL is provided strictly on an "AS
 * IS" basis, WITHOUT WARRANTY OF ANY KIND, EITHER EXPRESS OR IMPLIED, AND
 * LICENSOR HEREBY DISCLAIMS ALL SUCH WARRANTIES, INCLUDING WITHOUT
 * LIMITATION, ANY WARRANTIES OF MERCHANTABILITY, FITNESS FOR A PARTICULAR
 * PURPOSE, QUIET ENJOYMENT, OR NON-INFRINGEMENT. See the RPL for specific
 * language governing rights and limitations under the RPL.
 *
 * Contributor:
 *   HPC. Laboratory - ISTI - CNR - http://hpc.isti.cnr.it/
 */
#ifndef QUICKRANK_LEARNING_TREE_OT_H_
#define QUICKRANK_LEARNING_TREE_OT_H_

#include <cfloat>
#include <cmath>

#include "learning/tree/rt.h"

class ObliviousRT : public RegressionTree {
 public:
<<<<<<< HEAD
  ObliviousRT(unsigned int nodes, quickrank::data::VerticalDataset *dps, double *labels,
              unsigned int minls, unsigned int treedepth)
=======
  ObliviousRT(size_t nodes, quickrank::data::Dataset *dps, double *labels,
              size_t minls, size_t treedepth)
>>>>>>> 821b73e0
      : RegressionTree(nodes, dps, labels, minls),
        treedepth(treedepth) {
  }
  void fit(RTNodeHistogram *hist);

 protected:
  const size_t treedepth = 0;

 private:
  void fill(double **sumvar, const size_t nfeaturesamples,
            RTNodeHistogram const *hist);
  const double invalid = -DBL_MAX;
};

#endif<|MERGE_RESOLUTION|>--- conflicted
+++ resolved
@@ -29,13 +29,9 @@
 
 class ObliviousRT : public RegressionTree {
  public:
-<<<<<<< HEAD
-  ObliviousRT(unsigned int nodes, quickrank::data::VerticalDataset *dps, double *labels,
-              unsigned int minls, unsigned int treedepth)
-=======
-  ObliviousRT(size_t nodes, quickrank::data::Dataset *dps, double *labels,
+
+  ObliviousRT(size_t nodes, quickrank::data::VerticalDataset *dps, double *labels,
               size_t minls, size_t treedepth)
->>>>>>> 821b73e0
       : RegressionTree(nodes, dps, labels, minls),
         treedepth(treedepth) {
   }
