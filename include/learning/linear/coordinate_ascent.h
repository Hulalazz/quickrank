/*
 * QuickRank - A C++ suite of Learning to Rank algorithms
 * Webpage: http://quickrank.isti.cnr.it/
 * Contact: quickrank@isti.cnr.it
 *
 * Unless explicitly acquired and licensed from Licensor under another
 * license, the contents of this file are subject to the Reciprocal Public
 * License ("RPL") Version 1.5, or subsequent versions as allowed by the RPL,
 * and You may not copy or use this file in either source code or executable
 * form, except in compliance with the terms and conditions of the RPL.
 *
 * All software distributed under the RPL is provided strictly on an "AS
 * IS" basis, WITHOUT WARRANTY OF ANY KIND, EITHER EXPRESS OR IMPLIED, AND
 * LICENSOR HEREBY DISCLAIMS ALL SUCH WARRANTIES, INCLUDING WITHOUT
 * LIMITATION, ANY WARRANTIES OF MERCHANTABILITY, FITNESS FOR A PARTICULAR
 * PURPOSE, QUIET ENJOYMENT, OR NON-INFRINGEMENT. See the RPL for specific
 * language governing rights and limitations under the RPL.
 *
 * Contributors:
 *  - Andrea Battistini (andreabattistini@hotmail.com)
 *  - Chiara Pierucci (chiarapierucci14@gmail.com)
 *  - Claudio Lucchese (claudio.lucchese@isti.cnr.it)
 */
#ifndef QUICKRANK_LEARNING_COORDINATE_ASCENT_H_
#define QUICKRANK_LEARNING_COORDINATE_ASCENT_H_

#include <boost/noncopyable.hpp>
#include <boost/property_tree/ptree.hpp>
#include <memory>

#include "data/dataset.h"
#include "metric/ir/metric.h"
#include "learning/ltr_algorithm.h"

namespace quickrank {
namespace learning {
namespace linear {

/// This implements the Coordinate Ascent algorithm.
///
/// Metzler, D., Croft, W.B.: Linear feature-based models for information retrieval.
/// Information Retrieval 10(3), 257–274 (2007)
class CoordinateAscent : public LTR_Algorithm {

 public:
  CoordinateAscent(size_t num_points, double window_size,
                   double reduction_factor, size_t max_iterations,
                   size_t max_failed_vali);

  CoordinateAscent(const boost::property_tree::ptree &info_ptree,
                   const boost::property_tree::ptree &model_ptree);

  virtual ~CoordinateAscent();

  /// Returns the name of the ranker.
  virtual std::string name() const {
    return NAME_;
  }

  static const std::string NAME_;

  /// Executes the learning process.
  ///
  /// \param training_dataset The training dataset.
  /// \param validation_dataset The validation training dataset.
  /// \param metric The metric to be optimized.
  /// \param partial_save Allows to save a partial model every given number of iterations.
  /// \param model_filename The file where the model, and the partial models, are saved.
  virtual void learn(std::shared_ptr<data::Dataset> training_dataset,
                     std::shared_ptr<data::Dataset> validation_dataset,
                     std::shared_ptr<metric::ir::Metric> metric,
                     size_t partial_save,
                     const std::string model_filename);

<<<<<<< HEAD
  /// Returns the score of a given document.
  virtual Score score_document(const Feature* d) const;
=======
  /*
   /// Given and input \a dateset, the current ranker generates
   /// scores for each instance and store the in the \a scores vector.
   ///
   /// \param dataset The dataset to be scored.
   /// \param scores The vector where scores are stored.
   /// \note Before scoring it transposes the dataset in vertical format
   virtual void score_dataset(std::shared_ptr<data::Dataset> dataset,
   Score* scores) const;

   /// Computes \a scores for a given set of documents.
   ///
   /// \param results The results list to be evaluated
   /// \param scores The vector where scores are stored.
   /// \param offset The offset to the next feature in the data representation.
   virtual void score_query_results(std::shared_ptr<data::QueryResults> results,
   Score* scores, size_t offset) const;
   */
  /// Returns the score of a given document.
  virtual Score score_document(const Feature* d,
                               const size_t next_fx_offset) const;
 protected:

  /// Prepare the dataset before training or scoring takes place.
  ///
  /// Different algorithms might modify the data representation
  /// to improve efficacy or efficiency,
  /// This is also used to make sure dataset is in the right vertical vs. horizontal format.
  virtual void preprocess_dataset(std::shared_ptr<data::Dataset> dataset) const;
>>>>>>> 821b73e0

 private:
  std::vector<double> best_weights_;

  size_t num_samples_;
  double window_size_;
  double reduction_factor_;
  size_t max_iterations_;
  size_t max_failed_vali_;

  /// The output stream operator.
  friend std::ostream& operator<<(std::ostream& os, const CoordinateAscent& a) {
    return a.put(os);
  }

  /// Prints the description of Algorithm, including its parameters
  virtual std::ostream& put(std::ostream& os) const;

  /// Save the current model in the given output file stream.
  virtual std::ofstream& save_model_to_file(std::ofstream& of) const;
};

}  // namespace linear
}  // namespace learning
}  // namespace quickrank

#endif<|MERGE_RESOLUTION|>--- conflicted
+++ resolved
@@ -72,40 +72,8 @@
                      size_t partial_save,
                      const std::string model_filename);
 
-<<<<<<< HEAD
   /// Returns the score of a given document.
   virtual Score score_document(const Feature* d) const;
-=======
-  /*
-   /// Given and input \a dateset, the current ranker generates
-   /// scores for each instance and store the in the \a scores vector.
-   ///
-   /// \param dataset The dataset to be scored.
-   /// \param scores The vector where scores are stored.
-   /// \note Before scoring it transposes the dataset in vertical format
-   virtual void score_dataset(std::shared_ptr<data::Dataset> dataset,
-   Score* scores) const;
-
-   /// Computes \a scores for a given set of documents.
-   ///
-   /// \param results The results list to be evaluated
-   /// \param scores The vector where scores are stored.
-   /// \param offset The offset to the next feature in the data representation.
-   virtual void score_query_results(std::shared_ptr<data::QueryResults> results,
-   Score* scores, size_t offset) const;
-   */
-  /// Returns the score of a given document.
-  virtual Score score_document(const Feature* d,
-                               const size_t next_fx_offset) const;
- protected:
-
-  /// Prepare the dataset before training or scoring takes place.
-  ///
-  /// Different algorithms might modify the data representation
-  /// to improve efficacy or efficiency,
-  /// This is also used to make sure dataset is in the right vertical vs. horizontal format.
-  virtual void preprocess_dataset(std::shared_ptr<data::Dataset> dataset) const;
->>>>>>> 821b73e0
 
  private:
   std::vector<double> best_weights_;
