--- conflicted
+++ resolved
@@ -74,14 +74,7 @@
                      const std::string model_filename);
 
   /// Returns the score of a given document.
-<<<<<<< HEAD
   virtual Score score_document(const Feature* d) const;
-=======
-  virtual Score score_document(const Feature* d,
-                               const size_t offset = 1) const;
->>>>>>> 821b73e0
-
-  /// \todo TODO: add load_model();
 
   const Score FIXED_SCORE = 666.0;
 
