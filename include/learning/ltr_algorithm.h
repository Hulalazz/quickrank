/*
 * QuickRank - A C++ suite of Learning to Rank algorithms
 * Webpage: http://quickrank.isti.cnr.it/
 * Contact: quickrank@isti.cnr.it
 *
 * Unless explicitly acquired and licensed from Licensor under another
 * license, the contents of this file are subject to the Reciprocal Public
 * License ("RPL") Version 1.5, or subsequent versions as allowed by the RPL,
 * and You may not copy or use this file in either source code or executable
 * form, except in compliance with the terms and conditions of the RPL.
 *
 * All software distributed under the RPL is provided strictly on an "AS
 * IS" basis, WITHOUT WARRANTY OF ANY KIND, EITHER EXPRESS OR IMPLIED, AND
 * LICENSOR HEREBY DISCLAIMS ALL SUCH WARRANTIES, INCLUDING WITHOUT
 * LIMITATION, ANY WARRANTIES OF MERCHANTABILITY, FITNESS FOR A PARTICULAR
 * PURPOSE, QUIET ENJOYMENT, OR NON-INFRINGEMENT. See the RPL for specific
 * language governing rights and limitations under the RPL.
 *
 * Contributor:
 *   HPC. Laboratory - ISTI - CNR - http://hpc.isti.cnr.it/
 */
#pragma once

#include <boost/property_tree/ptree.hpp>
#include <memory>

#include "data/dataset.h"
#include "metric/ir/metric.h"

namespace quickrank {
namespace learning {

class LTR_Algorithm : private boost::noncopyable {

 public:
  LTR_Algorithm() {
  }

  /// Generates a LTR_Algorithm instance from a previously saved XML model.
  LTR_Algorithm(const boost::property_tree::ptree &info_ptree,
                const boost::property_tree::ptree &model_ptree);

  virtual ~LTR_Algorithm() {
  }

  /// Avoid inefficient copy constructor
  LTR_Algorithm( const LTR_Algorithm& other ) = delete;
  /// Avoid inefficient copy assignment
  LTR_Algorithm& operator=( const LTR_Algorithm& ) = delete;

  /// Returns the name of the ranker.
  virtual std::string name() const = 0;

  /// Executes the learning process.
  ///
  /// \param training_dataset The training dataset.
  /// \param validation_dataset The validation training dataset.
  /// \param metric The metric to be optimized.
  /// \param partial_save Allows to save a partial model every given number of iterations.
  /// \param model_filename The file where the model, and the partial models, are saved.
  virtual void learn(std::shared_ptr<data::Dataset> training_dataset,
                     std::shared_ptr<data::Dataset> validation_dataset,
                     std::shared_ptr<metric::ir::Metric> metric,
                     size_t partial_save,
                     const std::string model_filename) = 0;

  /// Given and input \a dateset, the current ranker generates
  /// scores for each instance and store the in the \a scores vector.
  ///
  /// \param dataset The dataset to be scored.
  /// \param scores The vector where scores are stored.
  /// \note Before scoring it invokes the function \a preprocess_dataset.
  ///       Usually this does not need to be overridden.
  virtual void score_dataset(std::shared_ptr<data::Dataset> dataset,
                             Score* scores) const;

<<<<<<< HEAD
=======
  /// Computes \a scores for a given set of documents.
  ///
  /// \param results The results list to be evaluated
  /// \param scores The vector where scores are stored.
  /// \param next_fx_offset The offset to the next feature in the data representation.
  /// \param next_d_offset The offset to the next document in the data representation.
  /// \note  Usually this does not need to be overridden.
  virtual void score_query_results(std::shared_ptr<data::QueryResults> results,
                                   Score* scores, size_t next_fx_offset,
                                   size_t next_d_offset) const;

>>>>>>> 821b73e0
  /// Returns the score of a given document.
  /// \param d is a pointer to the document to be evaluated
  /// \note   Each algorithm has a different implementation.
<<<<<<< HEAD
  virtual Score score_document(const Feature* d) const = 0;
=======
  virtual Score score_document(const Feature* d,
                               const size_t next_fx_offset) const = 0;
>>>>>>> 821b73e0

  /// Save the current model to the output_file.
  ///
  /// \param model_filename The output file name.
  /// \param suffix The suffix used to identify partial model saves.
  virtual void save(std::string model_filename, int suffix = -1) const;

  /// Load a model from a given XML file.
  ///
  /// \param model_filename The input file name.
  static std::shared_ptr<LTR_Algorithm> load_model_from_file(
      std::string model_filename);

  /// Save the current model in the given output file stream.
  virtual std::ofstream& save_model_to_file(std::ofstream& of) const = 0;

  /// Print additional statistics.
  ///
  /// At the moment this include only number of comparisons for tree-based algorithms.
  virtual void print_additional_stats(void) const {
  }

 private:

  /// The output stream operator.
  friend std::ostream& operator<<(std::ostream& os, const LTR_Algorithm& a) {
    return a.put(os);
  }

  /// Prints the description of Algorithm, including its parameters
  virtual std::ostream& put(std::ostream& os) const = 0;

};

}  // namespace learning
}  // namespace quickrank<|MERGE_RESOLUTION|>--- conflicted
+++ resolved
@@ -74,29 +74,10 @@
   virtual void score_dataset(std::shared_ptr<data::Dataset> dataset,
                              Score* scores) const;
 
-<<<<<<< HEAD
-=======
-  /// Computes \a scores for a given set of documents.
-  ///
-  /// \param results The results list to be evaluated
-  /// \param scores The vector where scores are stored.
-  /// \param next_fx_offset The offset to the next feature in the data representation.
-  /// \param next_d_offset The offset to the next document in the data representation.
-  /// \note  Usually this does not need to be overridden.
-  virtual void score_query_results(std::shared_ptr<data::QueryResults> results,
-                                   Score* scores, size_t next_fx_offset,
-                                   size_t next_d_offset) const;
-
->>>>>>> 821b73e0
   /// Returns the score of a given document.
   /// \param d is a pointer to the document to be evaluated
   /// \note   Each algorithm has a different implementation.
-<<<<<<< HEAD
   virtual Score score_document(const Feature* d) const = 0;
-=======
-  virtual Score score_document(const Feature* d,
-                               const size_t next_fx_offset) const = 0;
->>>>>>> 821b73e0
 
   /// Save the current model to the output_file.
   ///
