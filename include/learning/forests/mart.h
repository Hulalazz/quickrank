--- conflicted
+++ resolved
@@ -137,9 +137,8 @@
   /// \param tree Last regression tree leartn.
   virtual void update_modelscores(std::shared_ptr<data::Dataset> dataset,
                                   Score *scores, RegressionTree *tree);
-  virtual void
-  update_modelscores(std::shared_ptr<data::VerticalDataset> dataset,
-                     Score *scores, RegressionTree *tree);
+  virtual void update_modelscores(std::shared_ptr<data::VerticalDataset> dataset,
+                                  Score *scores, RegressionTree *tree);
 
   virtual pugi::xml_document *get_xml_model() const;
 
@@ -163,15 +162,9 @@
   size_t nthresholds_;  //if ==0 then no. of thresholds is not limited
   size_t nleaves_;  //>0
   size_t minleafsupport_;  //>0
-<<<<<<< HEAD
   size_t valid_iterations_;  // If no performance gain on validation data is
                           // observed in 'esr' rounds, stop the training
                           // process right away (if esr==0 feature is disabled).
-=======
-  size_t valid_iterations_;  // If no performance gain on validationdata is
-  // observed in 'esr' rounds, stop the training
-  // process right away (if esr==0 feature is disabled).
->>>>>>> f4c60d65
 
   size_t **sortedsid_ = NULL;
   size_t sortedsize_ = 0;
