--- conflicted
+++ resolved
@@ -69,15 +69,8 @@
   /// Returns the score by the current ranker
   ///
   /// \param d Document to be scored.
-<<<<<<< HEAD
   virtual Score score_document(const Feature* d) const {
     return ensemble_model_.score_instance(d, 1);
-=======
-  /// \param next_fx_offset Offset to the next feature from \a d.
-  virtual Score score_document(const Feature* d,
-                               const size_t next_fx_offset) const {
-    return ensemble_model_.score_instance(d, next_fx_offset);
->>>>>>> 821b73e0
   }
 
   /// Print additional statistics.
