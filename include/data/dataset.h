--- conflicted
+++ resolved
@@ -63,16 +63,8 @@
   /// \param document_id The document of interest.
   /// \param feature_id The feature of interest.
   /// \returns A reference to the requested feature value of the given document id.
-<<<<<<< HEAD
-  quickrank::Feature* at(unsigned int document_id, unsigned int feature_id) {
+  quickrank::Feature* at(size_t document_id, size_t feature_id) {
     return data_ + document_id * num_features_ + feature_id;
-=======
-  quickrank::Feature* at(size_t document_id, size_t feature_id) {
-    return
-        (format_ == HORIZ) ?
-            (data_ + document_id * num_features_ + feature_id) :
-            (data_ + document_id + feature_id * num_instances_);
->>>>>>> 821b73e0
   }
 
   /// Returns the value of the i-th relevance label.
@@ -126,11 +118,6 @@
   size_t num_features_;
   size_t num_queries_;
   size_t num_instances_;
-<<<<<<< HEAD
-=======
-
-  Format format_;
->>>>>>> 821b73e0
 
   quickrank::Feature* data_ = NULL;
   quickrank::Label* labels_ = NULL;
