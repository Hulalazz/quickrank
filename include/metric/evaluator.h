--- conflicted
+++ resolved
@@ -67,16 +67,10 @@
   /// \param verbose If True saves an SVML-like file with the score of each ranker in the ensemble.
   /// NB. Works only for ensembles.
   static void testing_phase(std::shared_ptr<learning::LTR_Algorithm> algo,
-<<<<<<< HEAD
-                            std::shared_ptr<ir::Metric> test_metric,
-                            const std::string test_filename,
-                            const std::string scores_filename);
-=======
                        std::shared_ptr<ir::Metric> test_metric,
                        const std::string test_filename,
                        const std::string scores_filename,
-                       const bool verbose);
->>>>>>> dbfd888f
+                       const bool detailed_testing);
 };
 
 }  // namespace metric
