--- conflicted
+++ resolved
@@ -11,7 +11,6 @@
   public:
     bool normalize = false;
   protected:
-<<<<<<< HEAD
     quickrank::learning::LTR_Algorithm *r = NULL;
     qr::metric::ir::Metric* training_scorer = NULL;
     qr::metric::ir::Metric* test_scorer = NULL;
@@ -19,15 +18,7 @@
     evaluator(quickrank::learning::LTR_Algorithm *r,
               qr::metric::ir::Metric* training_scorer,
               qr::metric::ir::Metric* test_scorer) :
-=======
-    LTR_Algorithm *r = NULL;
-    ir::Metric* training_scorer = NULL;
-    ir::Metric* test_scorer = NULL;
-  public:
-    evaluator(LTR_Algorithm *r,
-              ir::Metric* training_scorer,
-              ir::Metric* test_scorer) :
->>>>>>> a7df4c6f
+
       r(r), training_scorer(training_scorer), test_scorer(test_scorer) {}
     ~evaluator();
 
