#include <cstdio>
#include <cstdlib>
#include <cstring>
#include <time.h>

<<<<<<< HEAD
//#define LOGFILE
//#define SHOWTIMER

// TODO: (by cla) Add some logging facility and remove any printf.
// TODO: (by cla) Give names to error codes.

#ifdef LOGFILE
FILE *flog = NULL;
#endif
=======
#define SHOWTIMER
>>>>>>> eb7d38d9

#include "metric/evaluator.hpp"
#include "learning/ranker.hpp"

int main(int argc, char *argv[]) {
	//set seed for rand()
	srand(time(NULL));
	//index of current argv[]
	int argi = 1;
	//read ranker type and its parameters
	ranker *r = NULL;
	if(argi+6<argc && strcmp(argv[argi],"lm")==0) {
		unsigned int ntrees = atoi(argv[++argi]);
		float shrinkage = atof(argv[++argi]);
		unsigned int nthresholds = atoi(argv[++argi]);
		unsigned int ntreeleaves = atoi(argv[++argi]);
		unsigned int minleafsupport = atoi(argv[++argi]);
		unsigned int esr = atoi(argv[++argi]);
		r = new lmart(ntrees, shrinkage, nthresholds, ntreeleaves, minleafsupport, esr), ++argi;
	} else if(argi+6<argc && strcmp(argv[argi],"mn")==0) {
		unsigned int ntrees = atoi(argv[++argi]);
		float shrinkage = atof(argv[++argi]);
		unsigned int nthresholds = atoi(argv[++argi]);
		unsigned int treedepth = atoi(argv[++argi]);
		unsigned int minleafsupport = atoi(argv[++argi]);
		unsigned int esr = atoi(argv[++argi]);
		r = new matrixnet(ntrees, shrinkage, nthresholds, treedepth, minleafsupport, esr), ++argi;
	} else exit(11);
	//show ranker parameters
	printf("New ranker:\n");
	r->showme();

	//read metric scorer for the training phase and its parameters
	metricscorer *training_scorer = NULL;
	if(argi+1<argc && strcmp(argv[argi],"ndcg")==0) {
		unsigned int k = atoi(argv[++argi]);
		training_scorer = new ndcgscorer(k), ++argi;
	} else if(argi+1<argc && strcmp(argv[argi],"map")==0) {
		unsigned int k = atoi(argv[++argi]);
		training_scorer = new mapscorer(k), ++argi;
	} else exit(12);
	//show metric scorer parameters
	printf("New training scorer:\n");
	training_scorer->showme();

	//read metric scorer for the test phase and its parameters
	metricscorer *test_scorer = NULL;
	if(argi+1<argc && strcmp(argv[argi],"ndcg")==0) {
		unsigned int k = atoi(argv[++argi]);
		test_scorer = new ndcgscorer(k), ++argi;
	} else if(argi+1<argc && strcmp(argv[argi],"map")==0) {
		unsigned int k = atoi(argv[++argi]);
		test_scorer = new mapscorer(k), ++argi;
	} else if(argi<argc && strcmp(argv[argi],"-")==0) {
		++argi;
	} else exit(13);
	//show test scorer parameters
	printf("New test scorer:\n");
	if(test_scorer) test_scorer->showme();
	else printf("\t(null)\n");

	//instantiate a new evaluator with read arguments
	evaluator ev(r, training_scorer, test_scorer);

	//set partial save
	if(argi<argc) {
		unsigned int npartialsave = atoi(argv[argi++]);
		if(npartialsave>0)
			r->set_partialsave(npartialsave);
	} else exit(14);

	//read filenames to be passed to the evaluator from the last argv[]
	char *training_filename;
	char *validation_filename;
	char *test_filename;
	char *features_filename;
	char *output_basename;
	if(argi+4<argc) {
		printf("Filenames:\n");
		training_filename = strcmp(argv[argi],"-") ? argv[argi] : NULL;
		printf("\ttraining file = '%s'\n", training_filename), ++argi;
		validation_filename = strcmp(argv[argi],"-") ? argv[argi] : NULL;
		printf("\tvalidation file = '%s'\n", validation_filename), ++argi;
		test_filename = strcmp(argv[argi],"-") ? argv[argi] : NULL;
		printf("\ttest file = '%s'\n", test_filename), ++argi;
		features_filename = strcmp(argv[argi],"-") ? argv[argi] : NULL;
		printf("\tfeatures file = '%s'\n", features_filename), ++argi;
		output_basename = strcmp(argv[argi],"-") ? argv[argi] : NULL;
		printf("\toutput basename = '%s'\n", output_basename), ++argi;
		ev.evaluate(training_filename, validation_filename, test_filename, features_filename, output_basename);
		if(output_basename)
			ev.write();
	} else exit(15);

	//warnings for unexpected arguments
	if(argi!=argc)
		printf("warning: unexpected arguments\n");
	return 0;
}<|MERGE_RESOLUTION|>--- conflicted
+++ resolved
@@ -3,9 +3,6 @@
 #include <cstring>
 #include <time.h>
 
-<<<<<<< HEAD
-//#define LOGFILE
-//#define SHOWTIMER
 
 // TODO: (by cla) Add some logging facility and remove any printf.
 // TODO: (by cla) Give names to error codes.
@@ -13,9 +10,8 @@
 #ifdef LOGFILE
 FILE *flog = NULL;
 #endif
-=======
+
 #define SHOWTIMER
->>>>>>> eb7d38d9
 
 #include "metric/evaluator.hpp"
 #include "learning/ranker.hpp"
