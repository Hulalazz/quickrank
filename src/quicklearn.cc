--- conflicted
+++ resolved
@@ -38,21 +38,9 @@
  *   - \b Oblivious \b GBRT / \b LambdaMart: Inspired to I. Segalovich. Machine learning in search quality at Yandex.
  *   Invited Talk, ACM SIGIR, 2010.
  *   - \b CoordinateAscent: Metzler, D., Croft, W.B.: Linear feature-based models for information retrieval.
-<<<<<<< HEAD
- *   Information Retrieval 10(3), 257–274 (2007)
- *
- * \subsection authors Authors and Contributors
- *
- * QuickRank has been developed by:
- *   - Claudio Lucchese (since Sept. 2014)
- *   - Franco Maria Nardini (since Sept. 2014)
- *   - Nicola Tonellotto (since Sept. 2014)
- *   - Gabriele Capannini (v0.0. June 2014 - Sept. 2014)
- *   - Andrea Battistini and Chiara Pierucci (Implementation of CoordinateAscent - March 2015)
- *   - Tommaso Papini and Gabriele Bani (Implementation of Rankboost - October 2015)
-=======
  *   Information Retrieval 10(3), 257–274 (2007).
->>>>>>> 9abdefa5
+ *   - \b RankBoost: Freund, Y., Iyer, R., Schapire, R. E., & Singer, Y. An efficient boosting algorithm
+ *   for combining preferences. The Journal of machine learning research, 4, 933-969 (2003).
  *
  * \subsection download Get QuickRank
  * The homepage of QuickRank is available at: <a href="http://quickrank.isti.cnr.it">http://quickrank.isti.cnr.it</a>.
