--- conflicted
+++ resolved
@@ -46,7 +46,7 @@
  * The homepage of QuickRank is available at: <a href="http://quickrank.isti.cnr.it">http://quickrank.isti.cnr.it</a>.
  *
  * \subsection compile Compile and Use QuickRank
- * 
+ *
  * - clone the GitHub repository as shown in the dedicated section of the QuickRank homepage.
  *
  * - run "make";
@@ -91,28 +91,19 @@
   if (isatty(fileno(stdout))) {
     std::string color_reset = "\033[0m";
     std::string color_logo = "\033[1m\033[32m";
-    std::cout
-        << color_logo
-        << std::endl
-        << "      _____  _____"
-        << std::endl
-        << "     /    / /____/"
-        << std::endl
-        << "    /____\\ /    \\          QuickRank has been developed by hpc.isti.cnr.it"
-        << std::endl
-        << "    ::Quick:Rank::                                   quickrank@isti.cnr.it"
-        << std::endl << color_reset << std::endl;
+    std::cout << color_logo << std::endl
+              << "      _____  _____" << std::endl
+              << "     /    / /____/"  << std::endl
+              << "    /____\\ /    \\          QuickRank has been developed by hpc.isti.cnr.it" << std::endl
+              << "    ::Quick:Rank::                                   quickrank@isti.cnr.it" << std::endl
+              << color_reset << std::endl;
   } else {
-    std::cout
-        << std::endl
-        << "      _____  _____"
-        << std::endl
-        << "     /    / /____/"
-        << std::endl
-        << "    /____\\ /    \\          QuickRank has been developed by hpc.isti.cnr.it"
-        << std::endl
-        << "    ::Quick:Rank::                                   quickrank@isti.cnr.it"
-        << std::endl << std::endl;
+    std::cout << std::endl
+              << "      _____  _____" << std::endl
+              << "     /    / /____/" << std::endl
+              << "    /____\\ /    \\          QuickRank has been developed by hpc.isti.cnr.it" << std::endl
+              << "    ::Quick:Rank::                                   quickrank@isti.cnr.it" << std::endl
+              << std::endl;
   }
 }
 
@@ -143,19 +134,14 @@
   size_t esr = 100;
   size_t ntreeleaves = 10;
   size_t treedepth = 3;
-  std::string train_metric_string = "NDCG";
+  std::string train_metric_string = quickrank::metric::ir::Ndcg::NAME_;
   size_t train_cutoff = 10;
-  std::string test_metric_string = "NDCG";
-<<<<<<< HEAD
+  std::string test_metric_string = quickrank::metric::ir::Ndcg::NAME_;
   size_t test_cutoff = 10;
   size_t partial_save = 100;
-=======
-  unsigned int test_cutoff = 10;
-  unsigned int partial_save = 100;
-  bool verbose_testing = false;
+  bool detailed_testing = false;
   bool ensemble_pruning_with_line_search = false;
   bool adaptive = false;
->>>>>>> dbfd888f
   std::string training_filename;
   std::string validation_filename;
   std::string test_filename;
@@ -178,7 +164,8 @@
   // ------------------------------------------
   // Ensemble Pruning added by Salvatore Trani
   double epruning_rate = 0.5;
-  std::string epruning_method = "RANDOM";
+  std::string epruning_method = quickrank::pruning::EnsemblePruning::getPruningMethod(
+      quickrank::pruning::EnsemblePruning::PruningMethod::RANDOM);
 
   // data structures
   std::shared_ptr<quickrank::learning::LTR_Algorithm> ranking_algorithm;
@@ -287,9 +274,9 @@
       po::value<std::string>(&scores_filename)->default_value(scores_filename),
       "set output scores file");
   testing_options.add_options()(
-      "verbose",
-      po::bool_switch(&verbose_testing),
-      "set verbose testing [applies only to ensemble models]");
+      "detailed",
+      po::bool_switch(&detailed_testing),
+      "set detailed testing [applies only to ensemble models]");
 
   po::options_description fast_scoring_options("Fast Scoring options");
   fast_scoring_options.add_options()(
@@ -342,10 +329,19 @@
       po::value<double>(&epruning_rate)->default_value(epruning_rate),
       "ensemble to prune (either as a ratio with respect to ensemble size or "
           "as an absolute number of estimators to prune)");
+
+
+  std::string pruningMethods = "";
+  for (auto i: quickrank::pruning::EnsemblePruning::pruningMethodName) {
+    pruningMethods += i + "|";
+  }
+  pruningMethods = pruningMethods.substr(0, pruningMethods.size() - 1);
+
   epruning_options.add_options()(
       "pruning-method",
       po::value<std::string>(&epruning_method)->default_value(epruning_method),
-      "method for pruning the ensemble");
+      ("method for pruning the ensemble [" + pruningMethods + "]").c_str());
+
   epruning_options.add_options()(
       "with-line-search",
       po::bool_switch(&ensemble_pruning_with_line_search),
@@ -356,7 +352,7 @@
           po::value<std::string>(&xml_linesearch_filename)->default_value(
               xml_linesearch_filename),
           "set line search XML file path for loading line search model "
-          "(options and already trained weights");
+          "(options and already trained weights)");
 
   po::options_description all_desc("Allowed options");
   all_desc.add(learning_options)
@@ -393,25 +389,19 @@
           new quickrank::learning::forests::Mart(ntrees, shrinkage, nthresholds,
                                                  ntreeleaves, minleafsupport,
                                                  esr));
-    else if (algorithm_string
-        == quickrank::learning::forests::ObliviousMart::NAME_)
+    else if (algorithm_string == quickrank::learning::forests::ObliviousMart::NAME_)
       ranking_algorithm = std::shared_ptr<quickrank::learning::LTR_Algorithm>(
           new quickrank::learning::forests::ObliviousMart(ntrees, shrinkage,
-                                                          nthresholds,
-                                                          treedepth,
-                                                          minleafsupport, esr));
-    else if (algorithm_string
-        == quickrank::learning::forests::ObliviousLambdaMart::NAME_)
+                                                      nthresholds, treedepth,
+                                                      minleafsupport, esr));
+    else if (algorithm_string == quickrank::learning::forests::ObliviousLambdaMart::NAME_)
       ranking_algorithm = std::shared_ptr<quickrank::learning::LTR_Algorithm>(
           new quickrank::learning::forests::ObliviousLambdaMart(ntrees, shrinkage,
                                                       nthresholds, treedepth,
                                                       minleafsupport, esr));
-<<<<<<< HEAD
     else if (algorithm_string == quickrank::learning::forests::Rankboost::NAME_)
       ranking_algorithm = std::shared_ptr<quickrank::learning::LTR_Algorithm>(
           new quickrank::learning::forests::Rankboost(ntrees));
-=======
->>>>>>> dbfd888f
     else if (algorithm_string == quickrank::learning::linear::CoordinateAscent::NAME_)
       ranking_algorithm = std::shared_ptr<quickrank::learning::LTR_Algorithm>(
           new quickrank::learning::linear::CoordinateAscent(num_points,
@@ -466,8 +456,7 @@
 
     // METRIC STUFF
     std::shared_ptr<quickrank::metric::ir::Metric> training_metric =
-        quickrank::metric::ir::ir_metric_factory(train_metric_string,
-                                                 train_cutoff);
+        quickrank::metric::ir::ir_metric_factory(train_metric_string, train_cutoff);
     if (!training_metric) {
       std::cout << " !! Train Metric was not set properly" << std::endl;
       exit(EXIT_FAILURE);
@@ -483,7 +472,8 @@
                                                  training_filename,
                                                  validation_filename,
                                                  features_filename,
-                                                 model_filename, partial_save);
+                                                 model_filename,
+                                                 partial_save);
   }
 
   if (!test_filename.empty()) {
@@ -500,8 +490,7 @@
     }
 
     std::shared_ptr<quickrank::metric::ir::Metric> testing_metric =
-        quickrank::metric::ir::ir_metric_factory(test_metric_string,
-                                                 test_cutoff);
+        quickrank::metric::ir::ir_metric_factory(test_metric_string, test_cutoff);
     if (!testing_metric) {
       std::cout << " !! Test Metric was not set properly" << std::endl;
       exit(EXIT_FAILURE);
@@ -510,9 +499,10 @@
     std::cout << "# test scorer: " << *testing_metric << std::endl << "#"
               << std::endl;
     quickrank::metric::Evaluator::testing_phase(ranking_algorithm,
-                                                testing_metric, test_filename,
+                                                testing_metric,
+                                                test_filename,
                                                 scores_filename,
-                                                verbose_testing);
+                                                detailed_testing);
   }
 
   // Fast Scoring
@@ -521,9 +511,8 @@
   if (xml_filename != "" && c_filename != "") {
     quickrank::io::Xml xml;
     if (model_code_type == "baseline") {
-      std::cout
-          << "applying baseline strategy (conditional operators) for C code generation to: "
-          << xml_filename << std::endl;
+      std::cout << "applying baseline strategy (conditional operators) for C code generation to: "
+                << xml_filename << std::endl;
       xml.generate_c_code_baseline(xml_filename, c_filename);
     } else if (model_code_type == "oblivious") {
       std::cout << "applying oblivious strategy for C code generation to: "
