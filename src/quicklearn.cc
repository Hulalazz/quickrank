--- conflicted
+++ resolved
@@ -343,23 +343,13 @@
     else if (algorithm_string
         == quickrank::learning::forests::ObliviousLambdaMart::NAME_)
       ranking_algorithm = std::shared_ptr<quickrank::learning::LTR_Algorithm>(
-<<<<<<< HEAD
-          new quickrank::learning::forests::ObliviousLambdaMart(ntrees,
-                                                                shrinkage,
-                                                                nthresholds,
-                                                                treedepth,
-                                                                minleafsupport,
-                                                                esr));
-=======
           new quickrank::learning::forests::ObliviousLambdaMart(ntrees, shrinkage,
                                                       nthresholds, treedepth,
                                                       minleafsupport, esr));
     else if (algorithm_string == quickrank::learning::forests::Rankboost::NAME_)
       ranking_algorithm = std::shared_ptr<quickrank::learning::LTR_Algorithm>(
           new quickrank::learning::forests::Rankboost(ntrees));
->>>>>>> d77b7336
-    else if (algorithm_string
-        == quickrank::learning::linear::CoordinateAscent::NAME_)
+    else if (algorithm_string == quickrank::learning::linear::CoordinateAscent::NAME_)
       ranking_algorithm = std::shared_ptr<quickrank::learning::LTR_Algorithm>(
           new quickrank::learning::linear::CoordinateAscent(num_points,
                                                             window_size,
