/*
 * QuickRank - A C++ suite of Learning to Rank algorithms
 * Webpage: http://quickrank.isti.cnr.it/
 * Contact: quickrank@isti.cnr.it
 *
 * Unless explicitly acquired and licensed from Licensor under another
 * license, the contents of this file are subject to the Reciprocal Public
 * License ("RPL") Version 1.5, or subsequent versions as allowed by the RPL,
 * and You may not copy or use this file in either source code or executable
 * form, except in compliance with the terms and conditions of the RPL.
 *
 * All software distributed under the RPL is provided strictly on an "AS
 * IS" basis, WITHOUT WARRANTY OF ANY KIND, EITHER EXPRESS OR IMPLIED, AND
 * LICENSOR HEREBY DISCLAIMS ALL SUCH WARRANTIES, INCLUDING WITHOUT
 * LIMITATION, ANY WARRANTIES OF MERCHANTABILITY, FITNESS FOR A PARTICULAR
 * PURPOSE, QUIET ENJOYMENT, OR NON-INFRINGEMENT. See the RPL for specific
 * language governing rights and limitations under the RPL.
 *
 * Contributor:
 *   HPC. Laboratory - ISTI - CNR - http://hpc.isti.cnr.it/
 */
#include <iostream>
#include <iomanip>
#include <chrono>
#include <fstream>

#include <boost/container/list.hpp>
#include <boost/container/vector.hpp>

#include <boost/filesystem.hpp>

#include "io/svml.h"
#include "utils/strutils.h"

namespace quickrank {
namespace io {

// TODO: save info file or use mmap
// TODO: re-introduce multithreading
std::unique_ptr<data::Dataset> Svml::read_horizontal(
    const std::string &filename) {

  FILE *f = fopen(filename.c_str(), "r");
  if (!f) {
    std::cerr << "!!! Error while opening file " << filename << "."
              << std::endl;
    exit(EXIT_FAILURE);
  }

  file_size_ = boost::filesystem::file_size(filename);

  std::chrono::high_resolution_clock::time_point start_reading =
      std::chrono::high_resolution_clock::now();

  size_t maxfid = 0;

  // temporary copy of data
<<<<<<< HEAD
  boost::container::list<size_t> data_qids;
  boost::container::list<quickrank::Label> data_labels;
  boost::container::list<boost::container::vector<quickrank::Feature> > data_instances;
=======
  std::list<unsigned int> data_qids;
  std::list<quickrank::Label> data_labels;
  std::list<std::vector<quickrank::Feature>> data_instances;
>>>>>>> dbfd888f

  while (not feof(f)) {
    //#pragma omp parallel for ordered reduction(max:maxfid) num_threads(4) schedule(static,1)
    //  for (int file_i=0; file_i<file_size_; file_i++) {
    //    if(feof(f)) {file_i = file_size_; continue; }
    ssize_t nread;
    size_t linelength = 0;
    char *line = NULL;
    //lines are read one-at-a-time by threads
    //#pragma omp ordered
    {
      nread = getline(&line, &linelength, f);
    }
    //if something is wrong with getline() or line is empty, skip to the next
    if (nread <= 0) {
      free(line);
      continue;
    }
    char *token = NULL, *pch = line;
    //skip initial spaces
    while (ISSPC(*pch) && *pch != '\0')
      ++pch;
    //skip comment line
    if (*pch == '#') {
      free(line);
      continue;
    }

    //read label (label is a mandatory field)
    if (ISEMPTY(token = read_token(pch)))
      exit(2);

    // read label and qid
    quickrank::Label relevance = atof(token);
    size_t qid = atou(read_token(pch), "qid:");

    // allocate feature vector and read instance
    std::vector<quickrank::Feature> curr_instance(maxfid);

    //read a sequence of features, namely (fid,fval) pairs, then the ending description
    while (!ISEMPTY(token = read_token(pch, '#'))) {
      if (*token == '#') {
//#ifndef SKIP_DPDESCRIPTION
//        datapoint->set_description(strdup(++token));
//#endif
        *pch = '\0';
      } else {
        //read a feature (id,val) from token
        size_t fid = 0;
        float fval = 0.0f;
        if (sscanf(token, "%zu:%f", &fid, &fval) != 2)
          exit(4);
        //add feature to the current dp
        if (fid > maxfid) {
          maxfid = fid;
          curr_instance.resize(maxfid);
        }
        curr_instance[fid - 1] = fval;
      }
    }

    // store partial data
    //#pragma omp ordered
    {
      data_qids.push_back(qid);
      data_labels.push_back(relevance);
      data_instances.push_back(std::move(curr_instance));  // move should avoid
      // copies
    }
    //free mem
    free(line);
  }
  //close input file
  fclose(f);

  std::chrono::high_resolution_clock::time_point start_processing =
      std::chrono::high_resolution_clock::now();

  // put partial data in final data structure
  data::Dataset* dataset = new data::Dataset(data_qids.size(), maxfid);
  auto i_q = data_qids.begin();
  auto i_l = data_labels.begin();
  auto i_x = data_instances.begin();
  while (i_q != data_qids.end()) {
    dataset->addInstance(*i_q, *i_l, std::move(*i_x));
    i_q++;
    i_l++;
    i_x++;
  }

  std::chrono::high_resolution_clock::time_point end_processing =
      std::chrono::high_resolution_clock::now();

  reading_time_ = std::chrono::duration_cast<std::chrono::duration<double>>(
      start_processing - start_reading).count();

  processing_time_ = std::chrono::duration_cast<std::chrono::duration<double>>(
      end_processing - start_processing).count();

  return std::unique_ptr<data::Dataset>(dataset);
}

  void Svml::write(std::shared_ptr<data::Dataset> dataset,
                   const std::string &file) {

    std::ofstream outFile(file, std::ofstream::out | std::ofstream::trunc);

    if (dataset->format() == dataset->VERT)
      dataset->transpose();

    for (unsigned int q = 0; q < dataset->num_queries(); q++) {
      std::shared_ptr<data::QueryResults> results = dataset->getQueryResults(q);
      const Feature* features = results->features();
      const Label* labels = results->labels();

      for (unsigned int r = 0; r < results->num_results(); r++) {
        outFile << std::setprecision(0) << labels[r] << " qid:" << q+1;
        for (unsigned int f = 0; f < dataset->num_features(); f++) {
          outFile << " " << f+1 << ":" <<
              std::fixed << std::setprecision(8) << features[f];
        }
        outFile << std::endl;
        features += dataset->num_features();
      }
    }

//    for (unsigned int i = 0; i < dataset->num_instances(); i++) {
//      Label* l = dataset->getLabel(i);
//      for (unsigned int f = 0; f < dataset->num_features(); f++) {
//        Feature* f = dataset->at(i, f);
//        // Miss the qid
//      }
//    }

    outFile.close();
  }

std::ostream& Svml::put(std::ostream& os) const {
  // num threads is not reported here.
  os << std::setprecision(2) << "#\t Reading time: " << reading_time_
     << " s. @ " << file_size_ / 1024 / 1024 / reading_time_ << " MB/s "
     << " (post-proc.: " << processing_time_ << " s.)" << std::endl;
  return os;
}

}  // namespace data
}  // namespace quickrank<|MERGE_RESOLUTION|>--- conflicted
+++ resolved
@@ -55,15 +55,9 @@
   size_t maxfid = 0;
 
   // temporary copy of data
-<<<<<<< HEAD
-  boost::container::list<size_t> data_qids;
-  boost::container::list<quickrank::Label> data_labels;
-  boost::container::list<boost::container::vector<quickrank::Feature> > data_instances;
-=======
-  std::list<unsigned int> data_qids;
+  std::list<size_t> data_qids;
   std::list<quickrank::Label> data_labels;
   std::list<std::vector<quickrank::Feature>> data_instances;
->>>>>>> dbfd888f
 
   while (not feof(f)) {
     //#pragma omp parallel for ordered reduction(max:maxfid) num_threads(4) schedule(static,1)
@@ -171,17 +165,14 @@
 
     std::ofstream outFile(file, std::ofstream::out | std::ofstream::trunc);
 
-    if (dataset->format() == dataset->VERT)
-      dataset->transpose();
-
-    for (unsigned int q = 0; q < dataset->num_queries(); q++) {
+    for (size_t q = 0; q < dataset->num_queries(); q++) {
       std::shared_ptr<data::QueryResults> results = dataset->getQueryResults(q);
       const Feature* features = results->features();
       const Label* labels = results->labels();
 
-      for (unsigned int r = 0; r < results->num_results(); r++) {
+      for (size_t r = 0; r < results->num_results(); r++) {
         outFile << std::setprecision(0) << labels[r] << " qid:" << q+1;
-        for (unsigned int f = 0; f < dataset->num_features(); f++) {
+        for (size_t f = 0; f < dataset->num_features(); f++) {
           outFile << " " << f+1 << ":" <<
               std::fixed << std::setprecision(8) << features[f];
         }
@@ -189,14 +180,6 @@
         features += dataset->num_features();
       }
     }
-
-//    for (unsigned int i = 0; i < dataset->num_instances(); i++) {
-//      Label* l = dataset->getLabel(i);
-//      for (unsigned int f = 0; f < dataset->num_features(); f++) {
-//        Feature* f = dataset->at(i, f);
-//        // Miss the qid
-//      }
-//    }
 
     outFile.close();
   }
