/*
 * QuickRank - A C++ suite of Learning to Rank algorithms
 * Webpage: http://quickrank.isti.cnr.it/
 * Contact: quickrank@isti.cnr.it
 *
 * Unless explicitly acquired and licensed from Licensor under another
 * license, the contents of this file are subject to the Reciprocal Public
 * License ("RPL") Version 1.5, or subsequent versions as allowed by the RPL,
 * and You may not copy or use this file in either source code or executable
 * form, except in compliance with the terms and conditions of the RPL.
 *
 * All software distributed under the RPL is provided strictly on an "AS
 * IS" basis, WITHOUT WARRANTY OF ANY KIND, EITHER EXPRESS OR IMPLIED, AND
 * LICENSOR HEREBY DISCLAIMS ALL SUCH WARRANTIES, INCLUDING WITHOUT
 * LIMITATION, ANY WARRANTIES OF MERCHANTABILITY, FITNESS FOR A PARTICULAR
 * PURPOSE, QUIET ENJOYMENT, OR NON-INFRINGEMENT. See the RPL for specific
 * language governing rights and limitations under the RPL.
 *
 * Contributor:
 *   HPC. Laboratory - ISTI - CNR - http://hpc.isti.cnr.it/
 */
#include "learning/forests/mart.h"

#include <iostream>
#include <fstream>
#include <iomanip>
#include <cfloat>
#include <cmath>
#include <chrono>

#include <boost/property_tree/xml_parser.hpp>
#include <boost/foreach.hpp>

#include "data/vertical_dataset.h"
#include "data/rankedresults.h"
#include "io/xml.h"
#include "utils/radix.h"

namespace quickrank {
namespace learning {
namespace forests {

const std::string Mart::NAME_ = "MART";

Mart::Mart(const boost::property_tree::ptree &info_ptree,
           const boost::property_tree::ptree &model_ptree) {
  ntrees_ = 0;
  shrinkage_ = 0;
  nthresholds_ = 0;
  nleaves_ = 0;
  minleafsupport_ = 0;
  valid_iterations_ = 0;

  // read (training) info
  ntrees_ = info_ptree.get<size_t>("trees");
  nleaves_ = info_ptree.get<size_t>("leaves");
  minleafsupport_ = info_ptree.get<size_t>("leafsupport");
  nthresholds_ = info_ptree.get<size_t>("discretization");
  valid_iterations_ = info_ptree.get<size_t>("estop");
  shrinkage_ = info_ptree.get<double>("shrinkage");

  // read ensemble
  ensemble_model_.set_capacity(ntrees_);

  // loop over trees
  BOOST_FOREACH(const boost::property_tree::ptree::value_type& tree, model_ptree){
  RTNode* root = NULL;
  float tree_weight = tree.second.get<double>("<xmlattr>.weight", shrinkage_);

  // find the root of the tree
  BOOST_FOREACH(const boost::property_tree::ptree::value_type& node, tree.second ) {
    if (node.first == "split") {
      root = io::RTNode_parse_xml(node.second);
      break;
    }
  }

  if (root == NULL) {
    std::cerr << "!!! Unable to parse tree from XML model." << std::endl;
    exit(EXIT_FAILURE);
  }

  ensemble_model_.push(root, tree_weight, -1);
}
}

std::ostream& Mart::put(std::ostream& os) const {
  os << "# Ranker: " << name() << std::endl << "# max no. of trees = "
     << ntrees_ << std::endl << "# no. of tree leaves = " << nleaves_
     << std::endl << "# shrinkage = " << shrinkage_ << std::endl
     << "# min leaf support = " << minleafsupport_ << std::endl;
  if (nthresholds_)
    os << "# no. of thresholds = " << nthresholds_ << std::endl;
  else
    os << "# no. of thresholds = unlimited" << std::endl;
  if (valid_iterations_)
    os << "# no. of no gain rounds before early stop = " << valid_iterations_
       << std::endl;
  return os;
}

void Mart::init(std::shared_ptr<quickrank::data::VerticalDataset> training_dataset) {

  const size_t nentries = training_dataset->num_instances();
  scores_on_training_ = new double[nentries]();  //0.0f initialized
  pseudoresponses_ = new double[nentries]();  //0.0f initialized
  const size_t nfeatures = training_dataset->num_features();
  sortedsid_ = new size_t*[nfeatures];
  sortedsize_ = nentries;

#pragma omp parallel for
  for (size_t i = 0; i < nfeatures; ++i)
    sortedsid_[i] = idx_radixsort(training_dataset->at(0, i),
                                  training_dataset->num_instances()).release();
<<<<<<< HEAD
=======

  // for(size_t i=0; i<nfeatures; ++i)
  //    training_set->sort_dpbyfeature(i, sortedsid[i], sortedsize);
  //for each featureid, init threshold array by keeping track of the list of "unique values" and their max, min
>>>>>>> 821b73e0
  thresholds_ = new float*[nfeatures];
  thresholds_size_ = new size_t[nfeatures];

#pragma omp parallel for
  for (size_t i = 0; i < nfeatures; ++i) {
    //select feature array realted to the current feature index
    float const* features = training_dataset->at(0, i);  // ->get_fvector(i);
    //init with values with the 1st sample
    size_t *idx = sortedsid_[i];
    //get_ sample indexes sorted by the fid-th feature
    size_t uniqs_size = 0;
    float *uniqs = (float*) malloc(
        sizeof(float) * (nthresholds_ == 0 ? sortedsize_ + 1 : nthresholds_ + 1));
    //skip samples with the same feature value. early stop for if nthresholds!=size_max
    uniqs[uniqs_size++] = features[idx[0]];
<<<<<<< HEAD
    for (unsigned int j = 1; j < sortedsize_ && (nthresholds_ == 0 || uniqs_size != nthresholds_ + 1);
=======
    for (size_t j = 1;
        j < sortedsize_ && (nthresholds_ == 0 || uniqs_size != nthresholds_ + 1);
>>>>>>> 821b73e0
        ++j) {
      const float fval = features[idx[j]];
      if (uniqs[uniqs_size - 1] < fval)
        uniqs[uniqs_size++] = fval;
    }

    //define thresholds
    if (uniqs_size <= nthresholds_ || nthresholds_ == 0) {
      uniqs[uniqs_size++] = FLT_MAX;
      thresholds_size_[i] = uniqs_size, thresholds_[i] = (float*) realloc(uniqs, sizeof(float) * uniqs_size);
    } else {
      free(uniqs);
<<<<<<< HEAD
      thresholds_size_[i] = nthresholds_ + 1;
      thresholds_[i] = (float*) malloc(sizeof(float) * (nthresholds_ + 1));
      float t = features[idx[0]];  //equals fmin
      const float step = fabs(features[idx[sortedsize_ - 1]] - t) / nthresholds_;  //(fmax-fmin)/nthresholds
      for (unsigned int j = 0; j != nthresholds_; t += step)
=======
      thresholds_size_[i] = nthresholds_ + 1, thresholds_[i] = (float*) malloc(
          sizeof(float) * (nthresholds_ + 1));
      float t = features[idx[0]];  //equals fmin
      const float step = fabs(features[idx[sortedsize_ - 1]] - t)
          / nthresholds_;  //(fmax-fmin)/nthresholds
      for (size_t j = 0; j != nthresholds_; t += step)
>>>>>>> 821b73e0
        thresholds_[i][j++] = t;
      thresholds_[i][nthresholds_] = FLT_MAX;
    }
  }

<<<<<<< HEAD
=======
  if (validation_dataset) {
    preprocess_dataset(validation_dataset);
    scores_on_validation_ = new Score[validation_dataset->num_instances()]();
  }

>>>>>>> 821b73e0
  // here, pseudo responses is empty !
  hist_ = new RTRootHistogram(training_dataset.get(), sortedsid_, sortedsize_,
                              thresholds_, thresholds_size_);
}

void Mart::clear(size_t num_features) {
  if (scores_on_training_)
    delete[] scores_on_training_;
  if (scores_on_validation_)
    delete[] scores_on_validation_;
  if (pseudoresponses_)
    delete[] pseudoresponses_;
  if (hist_)
    delete hist_;
  if (thresholds_size_)
    delete[] thresholds_size_;
  if (sortedsid_) {
<<<<<<< HEAD
    for (unsigned int i = 0; i < num_features; ++i) {
=======
    for (size_t i = 0; i < training_dataset->num_features(); ++i) {
>>>>>>> 821b73e0
      delete[] sortedsid_[i];
      free(thresholds_[i]);
    }
  }
}

void Mart::learn(std::shared_ptr<quickrank::data::Dataset> training_dataset,
                 std::shared_ptr<quickrank::data::Dataset> validation_dataset,
                 std::shared_ptr<quickrank::metric::ir::Metric> scorer,
                 size_t partial_save, const std::string output_basename) {
  // ---------- Initialization ----------
  std::cout << "# Initialization";
  std::cout.flush();

  std::chrono::high_resolution_clock::time_point chrono_init_start =
      std::chrono::high_resolution_clock::now();

  // create a compy of the training datasets and put it in vertical format
  std::shared_ptr<quickrank::data::VerticalDataset> vertical_training ( new quickrank::data::VerticalDataset(training_dataset) );

  init(vertical_training);

  if (validation_dataset) {
    scores_on_validation_ = new Score[validation_dataset->num_instances()]();
  }


  auto chrono_init_end = std::chrono::high_resolution_clock::now();
  double init_time = std::chrono::duration_cast<std::chrono::duration<double>>(
      chrono_init_end - chrono_init_start).count();
  std::cout << ": " << std::setprecision(2) << init_time << " s." << std::endl;

  // ---------- Training ----------
  std::cout << std::fixed << std::setprecision(4);

  std::cout << "# Training:" << std::endl;
  std::cout << "# -------------------------" << std::endl;
  std::cout << "# iter. training validation" << std::endl;
  std::cout << "# -------------------------" << std::endl;

  auto chrono_train_start = std::chrono::high_resolution_clock::now();

  quickrank::MetricScore best_metric_on_validation = 0.0;
  quickrank::MetricScore best_metric_on_training = 0.0;
  ensemble_model_.set_capacity(ntrees_);

  //start iterations
  for (size_t m = 0; m < ntrees_; ++m) {
    if (validation_dataset
        && (valid_iterations_ != 0
            && m > validation_bestmodel_ + valid_iterations_))
      break;

    compute_pseudoresponses(vertical_training, scorer.get());

    //update the histogram with these training_seting labels (the feature histogram will be used to find the best tree rtnode)
    hist_->update(pseudoresponses_, training_dataset->num_instances());

    //Fit a regression tree
    std::unique_ptr<RegressionTree> tree = fit_regressor_on_gradient( vertical_training );

    //add this tree to the ensemble (our model)
    ensemble_model_.push(tree->get_proot(), shrinkage_, 0);  // maxlabel);

    //Update the model's outputs on all training samples
    update_modelscores(vertical_training, scores_on_training_, tree.get());
    // run metric
    quickrank::MetricScore metric_on_training = scorer->evaluate_dataset(
        vertical_training, scores_on_training_);

    //show results
    std::cout << std::setw(7) << m + 1 << std::setw(9) << metric_on_training;
    //Evaluate the current model on the validation data (if available)
    if (validation_dataset) {
      // update validation scores
      update_modelscores(validation_dataset, scores_on_validation_, tree.get());

      // run metric
      quickrank::MetricScore metric_on_validation = scorer->evaluate_dataset(
          validation_dataset, scores_on_validation_);
      std::cout << std::setw(9) << metric_on_validation;

      if (metric_on_validation > best_metric_on_validation
          || best_metric_on_validation == 0.0f) {
        best_metric_on_training = metric_on_training;
        best_metric_on_validation = metric_on_validation;
        validation_bestmodel_ = ensemble_model_.get_size() - 1;
        std::cout << " *";
      }
    } else {
      best_metric_on_training = metric_on_training;
    }
    std::cout << std::endl;

    if (partial_save != 0 and !output_basename.empty()
        and (m + 1) % partial_save == 0) {
      save(output_basename, m + 1);
    }

  }
  //Rollback to the best model observed on the validation data
  if (validation_dataset)
    while (ensemble_model_.is_notempty()
        && ensemble_model_.get_size() > validation_bestmodel_ + 1)
      ensemble_model_.pop();

  auto chrono_train_end = std::chrono::high_resolution_clock::now();
  double train_time = std::chrono::duration_cast<std::chrono::duration<double>>(
      chrono_train_end - chrono_train_start).count();

  //Finishing up
  std::cout << std::endl;
  std::cout << *scorer << " on training data = " << best_metric_on_training
            << std::endl;

  if (validation_dataset) {
    std::cout << *scorer << " on validation data = "
              << best_metric_on_validation << std::endl;
  }

  clear(vertical_training->num_features());

  std::cout << std::endl;
  std::cout << "#\t Training Time: " << std::setprecision(2) << train_time
            << " s." << std::endl;
}

void Mart::compute_pseudoresponses(
    std::shared_ptr<quickrank::data::VerticalDataset> training_dataset,
    quickrank::metric::ir::Metric* scorer) {
  const size_t nentries = training_dataset->num_instances();
  for (size_t i = 0; i < nentries; i++)
    pseudoresponses_[i] = training_dataset->getLabel(i)
        - scores_on_training_[i];
}

std::unique_ptr<RegressionTree> Mart::fit_regressor_on_gradient(
    std::shared_ptr<data::VerticalDataset> training_dataset) {
  //Fit a regression tree
  /// \todo TODO: memory management of regression tree is wrong!!!
  RegressionTree* tree = new RegressionTree(nleaves_, training_dataset.get(),
                                            pseudoresponses_, minleafsupport_);
  tree->fit(hist_);
  //update the outputs of the tree (with gamma computed using the Newton-Raphson method)
  //float maxlabel =
  tree->update_output(pseudoresponses_);
  return std::unique_ptr<RegressionTree>(tree);

}

void Mart::update_modelscores(std::shared_ptr<data::Dataset> dataset,
                              Score *scores, RegressionTree* tree) {
  quickrank::Score* score_i = scores;
  for (size_t q = 0; q < dataset->num_queries(); q++) {
    std::shared_ptr<quickrank::data::QueryResults> results = dataset
        ->getQueryResults(q);
<<<<<<< HEAD
    const unsigned int offset = 1;
    const Feature* d = results->features();
    for (unsigned int i = 0; i < results->num_results(); i++) {
      score_i[i] += shrinkage_ * tree->get_proot()->score_instance(d, offset);
      d+=dataset->num_features();
    }
    score_i += results->num_results();
  }
}

void Mart::update_modelscores(std::shared_ptr<data::VerticalDataset> dataset,
                              Score *scores, RegressionTree* tree) {
  quickrank::Score* score_i = scores;
  for (unsigned int q = 0; q < dataset->num_queries(); q++) {
    std::shared_ptr<quickrank::data::QueryResults> results = dataset->getQueryResults(q);
    const unsigned int offset = dataset->num_instances();
=======
    const size_t offset = dataset->num_instances();
>>>>>>> 821b73e0
    const Feature* d = results->features();
    for (size_t i = 0; i < results->num_results(); i++) {
      score_i[i] += shrinkage_ * tree->get_proot()->score_instance(d, offset);
      d++;
    }
    score_i += results->num_results();
  }
}

std::ofstream& Mart::save_model_to_file(std::ofstream& os) const {
  // write ranker description
  os << "\t<info>" << std::endl;
  os << "\t\t<type>" << name() << "</type>" << std::endl;
  os << "\t\t<trees>" << ntrees_ << "</trees>" << std::endl;
  os << "\t\t<leaves>" << nleaves_ << "</leaves>" << std::endl;
  os << "\t\t<shrinkage>" << shrinkage_ << "</shrinkage>" << std::endl;
  os << "\t\t<leafsupport>" << minleafsupport_ << "</leafsupport>" << std::endl;
  os << "\t\t<discretization>" << nthresholds_ << "</discretization>"
     << std::endl;
  os << "\t\t<estop>" << valid_iterations_ << "</estop>" << std::endl;
  os << "\t</info>" << std::endl;

  // save xml model
  ensemble_model_.save_model_to_file(os);

  return os;
}

void Mart::print_additional_stats(void) const {
#ifdef QUICKRANK_PERF_STATS
  std::cout << "#" << std::endl;
  std::cout << "# Internal Nodes Traversed: " << RTNode::internal_nodes_traversed() << std::endl;
#endif
}

}  // namespace forests
}  // namespace learning
}  // namespace quickrank<|MERGE_RESOLUTION|>--- conflicted
+++ resolved
@@ -112,13 +112,7 @@
   for (size_t i = 0; i < nfeatures; ++i)
     sortedsid_[i] = idx_radixsort(training_dataset->at(0, i),
                                   training_dataset->num_instances()).release();
-<<<<<<< HEAD
-=======
-
-  // for(size_t i=0; i<nfeatures; ++i)
-  //    training_set->sort_dpbyfeature(i, sortedsid[i], sortedsize);
-  //for each featureid, init threshold array by keeping track of the list of "unique values" and their max, min
->>>>>>> 821b73e0
+
   thresholds_ = new float*[nfeatures];
   thresholds_size_ = new size_t[nfeatures];
 
@@ -134,12 +128,8 @@
         sizeof(float) * (nthresholds_ == 0 ? sortedsize_ + 1 : nthresholds_ + 1));
     //skip samples with the same feature value. early stop for if nthresholds!=size_max
     uniqs[uniqs_size++] = features[idx[0]];
-<<<<<<< HEAD
-    for (unsigned int j = 1; j < sortedsize_ && (nthresholds_ == 0 || uniqs_size != nthresholds_ + 1);
-=======
     for (size_t j = 1;
         j < sortedsize_ && (nthresholds_ == 0 || uniqs_size != nthresholds_ + 1);
->>>>>>> 821b73e0
         ++j) {
       const float fval = features[idx[j]];
       if (uniqs[uniqs_size - 1] < fval)
@@ -152,33 +142,17 @@
       thresholds_size_[i] = uniqs_size, thresholds_[i] = (float*) realloc(uniqs, sizeof(float) * uniqs_size);
     } else {
       free(uniqs);
-<<<<<<< HEAD
       thresholds_size_[i] = nthresholds_ + 1;
       thresholds_[i] = (float*) malloc(sizeof(float) * (nthresholds_ + 1));
-      float t = features[idx[0]];  //equals fmin
-      const float step = fabs(features[idx[sortedsize_ - 1]] - t) / nthresholds_;  //(fmax-fmin)/nthresholds
-      for (unsigned int j = 0; j != nthresholds_; t += step)
-=======
-      thresholds_size_[i] = nthresholds_ + 1, thresholds_[i] = (float*) malloc(
-          sizeof(float) * (nthresholds_ + 1));
       float t = features[idx[0]];  //equals fmin
       const float step = fabs(features[idx[sortedsize_ - 1]] - t)
           / nthresholds_;  //(fmax-fmin)/nthresholds
       for (size_t j = 0; j != nthresholds_; t += step)
->>>>>>> 821b73e0
         thresholds_[i][j++] = t;
       thresholds_[i][nthresholds_] = FLT_MAX;
     }
   }
 
-<<<<<<< HEAD
-=======
-  if (validation_dataset) {
-    preprocess_dataset(validation_dataset);
-    scores_on_validation_ = new Score[validation_dataset->num_instances()]();
-  }
-
->>>>>>> 821b73e0
   // here, pseudo responses is empty !
   hist_ = new RTRootHistogram(training_dataset.get(), sortedsid_, sortedsize_,
                               thresholds_, thresholds_size_);
@@ -196,11 +170,7 @@
   if (thresholds_size_)
     delete[] thresholds_size_;
   if (sortedsid_) {
-<<<<<<< HEAD
-    for (unsigned int i = 0; i < num_features; ++i) {
-=======
-    for (size_t i = 0; i < training_dataset->num_features(); ++i) {
->>>>>>> 821b73e0
+    for (size_t i = 0; i < num_features; ++i) {
       delete[] sortedsid_[i];
       free(thresholds_[i]);
     }
@@ -357,10 +327,9 @@
   for (size_t q = 0; q < dataset->num_queries(); q++) {
     std::shared_ptr<quickrank::data::QueryResults> results = dataset
         ->getQueryResults(q);
-<<<<<<< HEAD
-    const unsigned int offset = 1;
+    const size_t offset = 1;
     const Feature* d = results->features();
-    for (unsigned int i = 0; i < results->num_results(); i++) {
+    for (size_t i = 0; i < results->num_results(); i++) {
       score_i[i] += shrinkage_ * tree->get_proot()->score_instance(d, offset);
       d+=dataset->num_features();
     }
@@ -371,12 +340,9 @@
 void Mart::update_modelscores(std::shared_ptr<data::VerticalDataset> dataset,
                               Score *scores, RegressionTree* tree) {
   quickrank::Score* score_i = scores;
-  for (unsigned int q = 0; q < dataset->num_queries(); q++) {
+  for (size_t q = 0; q < dataset->num_queries(); q++) {
     std::shared_ptr<quickrank::data::QueryResults> results = dataset->getQueryResults(q);
-    const unsigned int offset = dataset->num_instances();
-=======
     const size_t offset = dataset->num_instances();
->>>>>>> 821b73e0
     const Feature* d = results->features();
     for (size_t i = 0; i < results->num_results(); i++) {
       score_i[i] += shrinkage_ * tree->get_proot()->score_instance(d, offset);
