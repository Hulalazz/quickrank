--- conflicted
+++ resolved
@@ -53,8 +53,19 @@
   nthresholds_ = model_info.child("discretization").text().as_int();
   valid_iterations_ = model_info.child("estop").text().as_int();
   shrinkage_ = model_info.child("shrinkage").text().as_double();
-  collapse_leaves_factor_ =
-      model_info.child("collapse_leaves_factor").text().as_float();
+
+  if (model_info.child("subsample")) {
+    subsample_ = model_info.child("subsample").text().as_float();
+  }
+
+  if (model_info.child("max_features")) {
+    max_features_ = model_info.child("max_features").text().as_float();
+  }
+
+  if (model_info.child("collapse_leaves_factor")) {
+    collapse_leaves_factor_ =
+        model_info.child("collapse_leaves_factor").text().as_float();
+  }
 
   // read ensemble
   ensemble_model_.set_capacity(ntrees_);
@@ -87,6 +98,10 @@
      << "# no. of tree leaves = " << nleaves_ << std::endl
      << "# shrinkage = " << shrinkage_ << std::endl
      << "# min leaf support = " << minleafsupport_ << std::endl;
+  if (subsample_)
+    os << "# subsample = " << subsample_ << std::endl;
+  if (max_features_)
+    os << "# max_features = " << max_features_ << std::endl;
   if (collapse_leaves_factor_)
     os << "# collapse leaves factor = " << collapse_leaves_factor_ << std::endl;
   if (nthresholds_)
@@ -397,14 +412,9 @@
   //Fit a regression tree
   /// \todo TODO: memory management of regression tree is wrong!!!
   RegressionTree *tree = new RegressionTree(nleaves_, training_dataset.get(),
-<<<<<<< HEAD
-                                            pseudoresponses_, minleafsupport_);
-  tree->fit(hist_, sampleids, max_features_);
-=======
                                             pseudoresponses_, minleafsupport_,
                                             collapse_leaves_factor_);
-  tree->fit(hist_);
->>>>>>> c2fd5214
+  tree->fit(hist_, sampleids, max_features_);
   //update the outputs of the tree (with gamma computed using the Newton-Raphson pruning_method)
   tree->update_output(pseudoresponses_);
   return std::unique_ptr<RegressionTree>(tree);
@@ -447,6 +457,10 @@
   info.append_child("discretization").text() = nthresholds_;
   info.append_child("estop").text() = valid_iterations_;
 
+  info.append_child("subsample").text() = subsample_;
+  info.append_child("max_features").text() = max_features_;
+  info.append_child("collapse_leaves_factor").text() = collapse_leaves_factor_;
+
   ensemble_model_.append_xml_model(root);
 
   return doc;
