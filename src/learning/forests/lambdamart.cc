/*
 * QuickRank - A C++ suite of Learning to Rank algorithms
 * Webpage: http://quickrank.isti.cnr.it/
 * Contact: quickrank@isti.cnr.it
 *
 * Unless explicitly acquired and licensed from Licensor under another
 * license, the contents of this file are subject to the Reciprocal Public
 * License ("RPL") Version 1.5, or subsequent versions as allowed by the RPL,
 * and You may not copy or use this file in either source code or executable
 * form, except in compliance with the terms and conditions of the RPL.
 *
 * All software distributed under the RPL is provided strictly on an "AS
 * IS" basis, WITHOUT WARRANTY OF ANY KIND, EITHER EXPRESS OR IMPLIED, AND
 * LICENSOR HEREBY DISCLAIMS ALL SUCH WARRANTIES, INCLUDING WITHOUT
 * LIMITATION, ANY WARRANTIES OF MERCHANTABILITY, FITNESS FOR A PARTICULAR
 * PURPOSE, QUIET ENJOYMENT, OR NON-INFRINGEMENT. See the RPL for specific
 * language governing rights and limitations under the RPL.
 *
 * Contributor:
 *   HPC. Laboratory - ISTI - CNR - http://hpc.isti.cnr.it/
 */
#include "learning/forests/lambdamart.h"

#include <fstream>
#include <iomanip>

namespace quickrank {
namespace learning {
namespace forests {

const std::string LambdaMart::NAME_ = "LAMBDAMART";


void
LambdaMart::init(std::shared_ptr<quickrank::data::VerticalDataset> training_dataset) {
  Mart::init(training_dataset);
  const size_t nentries = training_dataset->num_instances();
  instance_weights_ = new double[nentries]();  //0.0f initialized
}

void LambdaMart::clear(size_t num_features) {
  Mart::clear(num_features);
  if (instance_weights_)
    delete[] instance_weights_;
}

std::unique_ptr<RegressionTree> LambdaMart::fit_regressor_on_gradient(
    std::shared_ptr<data::VerticalDataset> training_dataset,
    size_t *sampleids) {
  //Fit a regression tree
  /// \todo TODO: memory management of regression tree is wrong!!!
  RegressionTree *tree = new RegressionTree(nleaves_, training_dataset.get(),
<<<<<<< HEAD
                                            pseudoresponses_, minleafsupport_);
  tree->fit(hist_, sampleids, max_features_);
=======
                                            pseudoresponses_, minleafsupport_,
                                            collapse_leaves_factor_);
  tree->fit(hist_);
>>>>>>> c2fd5214
  //update the outputs of the tree (with gamma computed using the Newton-Raphson pruning_method)
  //float maxlabel =
  tree->update_output(pseudoresponses_, instance_weights_);

  return std::unique_ptr<RegressionTree>(tree);
}

void LambdaMart::compute_pseudoresponses(
    std::shared_ptr<quickrank::data::VerticalDataset> training_dataset,
    quickrank::metric::ir::Metric *scorer) {
  const size_t cutoff = scorer->cutoff();

  const size_t nrankedlists = training_dataset->num_queries();
  #pragma omp parallel for
  for (size_t i = 0; i < nrankedlists; ++i) {
    std::shared_ptr<data::QueryResults> qr = training_dataset->getQueryResults(
        i);

    const size_t offset = training_dataset->offset(i);
    double *lambdas = pseudoresponses_ + offset;
    double *weights = instance_weights_ + offset;
    for (size_t j = 0; j < qr->num_results(); ++j)
      lambdas[j] = weights[j] = 0.0;

    auto ranked = std::shared_ptr<data::RankedResults>(
        new data::RankedResults(qr, scores_on_training_ + offset));

    std::unique_ptr<Jacobian> jacobian = scorer->jacobian(ranked);

    // \todo TODO: rank by label once and for all ?
    // \todo TODO: avoid n^2 loop ?
    for (size_t j = 0; j < ranked->num_results(); j++) {
      Label jthlabel = ranked->sorted_labels()[j];
      for (size_t k = 0; k < ranked->num_results(); k++)
        if (k != j) {
          // skip if we are beyond the top-K results
          if (j >= cutoff && k >= cutoff)
            break;

          Label kthlabel = ranked->sorted_labels()[k];
          if (jthlabel > kthlabel) {
            double deltandcg = fabs(jacobian->at(j, k));

            double rho = 1.0
                / (1.0
                    + exp(
                        scores_on_training_[offset + ranked->pos_of_rank(j)]
                            - scores_on_training_[offset
                                + ranked->pos_of_rank(k)]));
            double lambda = rho * deltandcg;
            double delta = rho * (1.0 - rho) * deltandcg;
            lambdas[ranked->pos_of_rank(j)] += lambda;
            lambdas[ranked->pos_of_rank(k)] -= lambda;
            weights[ranked->pos_of_rank(j)] += delta;
            weights[ranked->pos_of_rank(k)] += delta;
          }
        }
    }
  }
}

}  // namespace forests
}  // namespace learning
}  // namespace quickrank<|MERGE_RESOLUTION|>--- conflicted
+++ resolved
@@ -50,14 +50,9 @@
   //Fit a regression tree
   /// \todo TODO: memory management of regression tree is wrong!!!
   RegressionTree *tree = new RegressionTree(nleaves_, training_dataset.get(),
-<<<<<<< HEAD
-                                            pseudoresponses_, minleafsupport_);
-  tree->fit(hist_, sampleids, max_features_);
-=======
                                             pseudoresponses_, minleafsupport_,
                                             collapse_leaves_factor_);
-  tree->fit(hist_);
->>>>>>> c2fd5214
+  tree->fit(hist_, sampleids, max_features_);
   //update the outputs of the tree (with gamma computed using the Newton-Raphson pruning_method)
   //float maxlabel =
   tree->update_output(pseudoresponses_, instance_weights_);
