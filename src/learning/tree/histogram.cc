--- conflicted
+++ resolved
@@ -129,17 +129,11 @@
   printf("\n");
 }
 
-<<<<<<< HEAD
+
 RTRootHistogram::RTRootHistogram(quickrank::data::VerticalDataset *dps,
-                                 unsigned int **sortedidx,
-                                 unsigned int sortedidxsize, float **thresholds,
-                                 unsigned int const *thresholds_size)
-=======
-RTRootHistogram::RTRootHistogram(quickrank::data::Dataset *dps,
                                  size_t **sortedidx,
                                  size_t sortedidxsize, float **thresholds,
                                  size_t const *thresholds_size)
->>>>>>> 821b73e0
     : RTNodeHistogram(thresholds, thresholds_size, dps->num_features()) {
   stmap = new size_t*[nfeatures];
 #pragma omp parallel for
