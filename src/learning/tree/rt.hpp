--- conflicted
+++ resolved
@@ -92,15 +92,9 @@
 
 			// TODO: (by cla) is memory of "unpopped" de-allocated?
 		}
-<<<<<<< HEAD
-
-		// TODO: (by cla) This is very specific to lmart
-		float update_output(float const *pseudoresponses, float const *cachedweights) {
-			float maxlabel = -FLT_MAX;
-=======
+
 		double update_output(float const *pseudoresponses, float const *cachedweights) {
 			double maxlabel = -DBL_MAX;
->>>>>>> eb7d38d9
 			#pragma omp parallel for reduction(max:maxlabel)
 			for(unsigned int i=0; i<nleaves; ++i) {
 				double s1 = 0.0f;
@@ -133,14 +127,6 @@
 				histogram *h = node->hist;
 				//featureidxs to be used for tree splitnodeting
 				unsigned int nfeaturesamples = training_set->get_nfeatures();
-<<<<<<< HEAD
-				unsigned int* featuresamples = new unsigned int [nfeaturesamples]; // unsigned int featuresamples[nfeaturesamples];
-				for(unsigned int i=0; i<nfeaturesamples; ++i)
-					featuresamples[i] = i;
-				if(h->samplingrate<1.0f) {
-					//need to make a sub-sampling
-					unsigned int reduced_nfeaturesamples = (unsigned int)floor(h->samplingrate*nfeaturesamples);
-=======
 				unsigned int *featuresamples = NULL;
 				//need to make a sub-sampling
 				if(featuresamplingrate<1.0f) {
@@ -148,7 +134,6 @@
 					for(unsigned int i=0; i<nfeaturesamples; ++i)
 						featuresamples[i] = i;
 					unsigned int reduced_nfeaturesamples = (unsigned int)floor(featuresamplingrate*nfeaturesamples);
->>>>>>> eb7d38d9
 					while(nfeaturesamples>reduced_nfeaturesamples && nfeaturesamples>1) {
 						unsigned int selectedtoremove = rand()%nfeaturesamples;
 						featuresamples[selectedtoremove] = featuresamples[--nfeaturesamples];
