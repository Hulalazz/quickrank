#ifndef __RANKER_HPP__
#define __RANKER_HPP__

#include "learning/dpset.hpp"
#include "utils/qsort.hpp"

class ranker {
	protected:
		metricscorer *scorer = NULL;
		dpset *training_set = NULL;
		dpset *validation_set = NULL;
		float training_score = 0.0f;
		float validation_bestscore = 0.0f;
		unsigned int partialsave_niterations = 0;
		char *output_basename = NULL;
	public:
		ranker() {}
		virtual ~ranker() {
			delete validation_set,
			delete training_set;
			free(output_basename);
		}
		virtual float eval_dp(float *const *const features, unsigned int idx) const = 0; //prediction value to store in a file
		virtual const char *whoami() const = 0;
		virtual void showme() = 0;
		virtual void init() = 0;
		virtual void learn() = 0;
		virtual void write_outputtofile() = 0;
		void set_scorer(metricscorer *ms) { scorer = ms; }
		void set_trainingset(dpset *trainingset) { training_set = trainingset; }
		void set_validationset(dpset *validationset) { validation_set = validationset; }
		void set_partialsave(unsigned int niterations) { partialsave_niterations = niterations; }
		void set_outputfilename(const char *filename) { output_basename = strdup(filename); }
		float compute_score(dpset *samples, metricscorer *scorer) const {
			//NOTE this replaces a "lot" of methods used in lmart, ranker, evaluator
			const unsigned int nrankedlists = samples->get_nrankedlists();
			unsigned int *const rloffsets = samples->get_rloffsets();
			float *const *const featurematrix = samples->get_fmatrix();
			float score = 0.0f;
			#pragma omp parallel for reduction(+:score)
			for(unsigned int i=0; i<nrankedlists; ++i) {
<<<<<<< HEAD
				qlist ql = samples->get_ranklist(i);
				float* scores = new float [ql.size]; // float scores[ql.size];
=======
				qlist ql = samples->get_qlist(i);
				float scores[ql.size];
>>>>>>> eb7d38d9
				for(unsigned int j=0, offset=rloffsets[i]; j<ql.size; )
					scores[j++] = eval_dp(featurematrix, offset++);
				float *sortedlabels = copyextfloat_qsort(ql.labels, scores, ql.size);
				score += scorer->compute_score(qlist(ql.size, sortedlabels, ql.qid));
				delete [] sortedlabels;
				delete [] scores;
			}
			return nrankedlists ? score/nrankedlists : 0.0f;
		}
};

#endif<|MERGE_RESOLUTION|>--- conflicted
+++ resolved
@@ -39,13 +39,8 @@
 			float score = 0.0f;
 			#pragma omp parallel for reduction(+:score)
 			for(unsigned int i=0; i<nrankedlists; ++i) {
-<<<<<<< HEAD
-				qlist ql = samples->get_ranklist(i);
+				qlist ql = samples->get_qlist(i);
 				float* scores = new float [ql.size]; // float scores[ql.size];
-=======
-				qlist ql = samples->get_qlist(i);
-				float scores[ql.size];
->>>>>>> eb7d38d9
 				for(unsigned int j=0, offset=rloffsets[i]; j<ql.size; )
 					scores[j++] = eval_dp(featurematrix, offset++);
 				float *sortedlabels = copyextfloat_qsort(ql.labels, scores, ql.size);
