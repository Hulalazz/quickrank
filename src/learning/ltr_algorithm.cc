/*
 * QuickRank - A C++ suite of Learning to Rank algorithms
 * Webpage: http://quickrank.isti.cnr.it/
 * Contact: quickrank@isti.cnr.it
 *
 * Unless explicitly acquired and licensed from Licensor under another
 * license, the contents of this file are subject to the Reciprocal Public
 * License ("RPL") Version 1.5, or subsequent versions as allowed by the RPL,
 * and You may not copy or use this file in either source code or executable
 * form, except in compliance with the terms and conditions of the RPL.
 *
 * All software distributed under the RPL is provided strictly on an "AS
 * IS" basis, WITHOUT WARRANTY OF ANY KIND, EITHER EXPRESS OR IMPLIED, AND
 * LICENSOR HEREBY DISCLAIMS ALL SUCH WARRANTIES, INCLUDING WITHOUT
 * LIMITATION, ANY WARRANTIES OF MERCHANTABILITY, FITNESS FOR A PARTICULAR
 * PURPOSE, QUIET ENJOYMENT, OR NON-INFRINGEMENT. See the RPL for specific
 * language governing rights and limitations under the RPL.
 *
 * Contributor:
 *   HPC. Laboratory - ISTI - CNR - http://hpc.isti.cnr.it/
 */
#include <fstream>

#include <boost/property_tree/xml_parser.hpp>
#include <boost/foreach.hpp>

#include "learning/ltr_algorithm.h"

#include "learning/forests/mart.h"
#include "learning/forests/lambdamart.h"
#include "learning/forests/obliviouslambdamart.h"
#include "learning/forests/obliviousmart.h"
// Added by Chiara Pierucci Andrea Battistini
#include "learning/linear/coordinate_ascent.h"

namespace quickrank {
namespace learning {

<<<<<<< HEAD
void LTR_Algorithm::score_dataset(std::shared_ptr<data::Dataset> dataset, Score* scores) const {
  const quickrank::Feature* d = dataset->at(0,0);
  for (unsigned int i = 0; i < dataset->num_instances(); i++) {
    scores[i] = score_document(d);
    d += dataset->num_features();
=======
void LTR_Algorithm::score_dataset(std::shared_ptr<data::Dataset> dataset,
                                  Score* scores) const {
  preprocess_dataset(dataset);
  for (size_t q = 0; q < dataset->num_queries(); q++) {
    std::shared_ptr<data::QueryResults> r = dataset->getQueryResults(q);
    if (dataset->format() == quickrank::data::Dataset::HORIZ)
      score_query_results(r, scores, 1, dataset->num_features());
    else
      score_query_results(r, scores, dataset->num_instances(), 1);
    scores += r->num_results();
  }
}

void LTR_Algorithm::score_query_results(
    std::shared_ptr<data::QueryResults> results, Score* scores,
    size_t next_fx_offset, size_t next_d_offset) const {
  const quickrank::Feature* d = results->features();
  for (size_t i = 0; i < results->num_results(); i++) {
    scores[i] = score_document(d, next_fx_offset);
    d += next_d_offset;
>>>>>>> 821b73e0
  }
}

void LTR_Algorithm::save(std::string output_basename, int iteration) const {
  if (!output_basename.empty()) {
    std::string filename(output_basename);
    if (iteration != -1)
      filename += ".T" + std::to_string(iteration) + ".xml";
    std::ofstream output_stream;
    output_stream.open(filename);
    // Wrap actual model
    output_stream << "<ranker>" << std::endl;

    // Save the actual model
    save_model_to_file(output_stream);

    output_stream << "</ranker>" << std::endl;

    output_stream.close();
  }
}

std::shared_ptr<LTR_Algorithm> LTR_Algorithm::load_model_from_file(
    std::string model_filename) {
  if (model_filename.empty()) {
    std::cerr << "!!! Model filename is empty." << std::endl;
    exit(EXIT_FAILURE);
  }

  boost::property_tree::ptree xml_tree;

  std::ifstream is;
  is.open(model_filename, std::ifstream::in);

  boost::property_tree::read_xml(is, xml_tree);

  is.close();

  boost::property_tree::ptree info_ptree;
  boost::property_tree::ptree ensemble_ptree;

  BOOST_FOREACH(const boost::property_tree::ptree::value_type& node, xml_tree.get_child("ranker")) {
    if (node.first == "info")
      info_ptree = node.second;
    else if (node.first == "ensemble")
      ensemble_ptree = node.second;
  }

  std::string ranker_type = info_ptree.get<std::string>("type");
  if (ranker_type == forests::Mart::NAME_)
    return std::shared_ptr<LTR_Algorithm>(
        new forests::Mart(info_ptree, ensemble_ptree));
  if (ranker_type == forests::LambdaMart::NAME_)
    return std::shared_ptr<LTR_Algorithm>(
        new forests::LambdaMart(info_ptree, ensemble_ptree));
  if (ranker_type == forests::ObliviousMart::NAME_)
    return std::shared_ptr<LTR_Algorithm>(
        new forests::ObliviousMart(info_ptree, ensemble_ptree));
  if (ranker_type == forests::ObliviousLambdaMart::NAME_)
    return std::shared_ptr<LTR_Algorithm>(
        new forests::ObliviousLambdaMart(info_ptree, ensemble_ptree));
  //Coordinate Ascent added by Chiara Pierucci Andrea Battistini
  if (ranker_type == linear::CoordinateAscent::NAME_)
    return std::shared_ptr<LTR_Algorithm>(
        new linear::CoordinateAscent(info_ptree, ensemble_ptree));

  return NULL;
}

}  // namespace learning
}  // namespace quickrank<|MERGE_RESOLUTION|>--- conflicted
+++ resolved
@@ -36,34 +36,11 @@
 namespace quickrank {
 namespace learning {
 
-<<<<<<< HEAD
 void LTR_Algorithm::score_dataset(std::shared_ptr<data::Dataset> dataset, Score* scores) const {
   const quickrank::Feature* d = dataset->at(0,0);
-  for (unsigned int i = 0; i < dataset->num_instances(); i++) {
+  for (size_t i = 0; i < dataset->num_instances(); i++) {
     scores[i] = score_document(d);
     d += dataset->num_features();
-=======
-void LTR_Algorithm::score_dataset(std::shared_ptr<data::Dataset> dataset,
-                                  Score* scores) const {
-  preprocess_dataset(dataset);
-  for (size_t q = 0; q < dataset->num_queries(); q++) {
-    std::shared_ptr<data::QueryResults> r = dataset->getQueryResults(q);
-    if (dataset->format() == quickrank::data::Dataset::HORIZ)
-      score_query_results(r, scores, 1, dataset->num_features());
-    else
-      score_query_results(r, scores, dataset->num_instances(), 1);
-    scores += r->num_results();
-  }
-}
-
-void LTR_Algorithm::score_query_results(
-    std::shared_ptr<data::QueryResults> results, Score* scores,
-    size_t next_fx_offset, size_t next_d_offset) const {
-  const quickrank::Feature* d = results->features();
-  for (size_t i = 0; i < results->num_results(); i++) {
-    scores[i] = score_document(d, next_fx_offset);
-    d += next_d_offset;
->>>>>>> 821b73e0
   }
 }
 
