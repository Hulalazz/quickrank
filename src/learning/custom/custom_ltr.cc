/*
 * QuickRank - A C++ suite of Learning to Rank algorithms
 * Webpage: http://quickrank.isti.cnr.it/
 * Contact: quickrank@isti.cnr.it
 *
 * Unless explicitly acquired and licensed from Licensor under another
 * license, the contents of this file are subject to the Reciprocal Public
 * License ("RPL") Version 1.5, or subsequent versions as allowed by the RPL,
 * and You may not copy or use this file in either source code or executable
 * form, except in compliance with the terms and conditions of the RPL.
 *
 * All software distributed under the RPL is provided strictly on an "AS
 * IS" basis, WITHOUT WARRANTY OF ANY KIND, EITHER EXPRESS OR IMPLIED, AND
 * LICENSOR HEREBY DISCLAIMS ALL SUCH WARRANTIES, INCLUDING WITHOUT
 * LIMITATION, ANY WARRANTIES OF MERCHANTABILITY, FITNESS FOR A PARTICULAR
 * PURPOSE, QUIET ENJOYMENT, OR NON-INFRINGEMENT. See the RPL for specific
 * language governing rights and limitations under the RPL.
 *
 * Contributor:
 *   HPC. Laboratory - ISTI - CNR - http://hpc.isti.cnr.it/
 */
#include "learning/custom/custom_ltr.h"

#include <iostream>
#include <fstream>
#include <iomanip>
#include <cfloat>
#include <cmath>

namespace quickrank {
namespace learning {

const std::string CustomLTR::NAME_ = "CUSTOM";

CustomLTR::CustomLTR() {
}

CustomLTR::~CustomLTR() {
}

std::ostream& CustomLTR::put(std::ostream& os) const {
  os << "# Ranker: " << name() << std::endl;
  return os;
}

void CustomLTR::learn(
    std::shared_ptr<quickrank::data::Dataset> training_dataset,
    std::shared_ptr<quickrank::data::Dataset> validation_dataset,
    std::shared_ptr<quickrank::metric::ir::Metric> scorer,
    size_t partial_save, const std::string output_basename) {

  std::cout << "# Training..." << std::endl;
  std::cout << std::fixed << std::setprecision(4);

  // allocate scores
  Score* training_scores = new Score[training_dataset->num_instances()];
  Score* validation_scores = new Score[validation_dataset->num_instances()];

  // set scores equal to fixed value
  for (size_t i = 0; i < training_dataset->num_instances(); i++)
    training_scores[i] = FIXED_SCORE;

  MetricScore metric_on_training = scorer->evaluate_dataset(training_dataset,
                                                            training_scores);

  std::cout << *scorer << " on training: " << metric_on_training << std::endl;

  for (size_t i = 0; i < validation_dataset->num_instances(); i++)
    validation_scores[i] = FIXED_SCORE;

  MetricScore metric_on_validation = scorer->evaluate_dataset(
      validation_dataset, validation_scores);

  std::cout << *scorer << " on validation: " << metric_on_validation
            << std::endl;

  std::cout << "# Training completed." << std::endl;

  delete[] training_scores;
  delete[] validation_scores;
}

// assumes vertical dataset
<<<<<<< HEAD
Score CustomLTR::score_document(const quickrank::Feature* d) const {
=======
Score CustomLTR::score_document(const quickrank::Feature* d,
                                const size_t offset) const {
>>>>>>> 821b73e0
  return FIXED_SCORE;
}

std::ofstream& CustomLTR::save_model_to_file(std::ofstream& os) const {
  // write ranker description
  os << *this;
  // save xml model
  // TODO: Save model to file
  return os;
}

}  // namespace learning
}  // namespace quickrank<|MERGE_RESOLUTION|>--- conflicted
+++ resolved
@@ -81,12 +81,7 @@
 }
 
 // assumes vertical dataset
-<<<<<<< HEAD
 Score CustomLTR::score_document(const quickrank::Feature* d) const {
-=======
-Score CustomLTR::score_document(const quickrank::Feature* d,
-                                const size_t offset) const {
->>>>>>> 821b73e0
   return FIXED_SCORE;
 }
 
