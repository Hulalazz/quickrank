--- conflicted
+++ resolved
@@ -85,54 +85,15 @@
   offsets_.back() = num_instances_;
 }
 
-<<<<<<< HEAD
-std::unique_ptr<QueryResults> Dataset::getQueryResults(unsigned int i) const {
-  unsigned int num_results = offsets_[i + 1] - offsets_[i];
-  quickrank::Feature* start_data = data_ + offsets_[i] * num_features_;
-=======
 std::unique_ptr<QueryResults> Dataset::getQueryResults(size_t i) const {
   size_t num_results = offsets_[i + 1] - offsets_[i];
-  quickrank::Feature* start_data = data_
-      + ((format_ == HORIZ) ? (offsets_[i] * num_features_) : (offsets_[i]));
->>>>>>> 821b73e0
+  quickrank::Feature* start_data = data_ + offsets_[i] * num_features_;
   quickrank::Label* start_label = labels_ + offsets_[i];
 
   QueryResults* qr = new QueryResults(num_results, start_label, start_data);
 
   return std::unique_ptr<QueryResults>(qr);
 }
-
-<<<<<<< HEAD
-=======
-// TODO: in-place block-based transpose?
-void Dataset::transpose() {
-  quickrank::Feature* transposed;  // = new quickrank::Feature[max_instances_ * num_features_];
-  if (posix_memalign((void**) &transposed, 16, max_instances_ * num_features_ * sizeof(Feature)) != 0) {
-    std::cerr
-        << "!!! Impossible to allocate memory for transposed dataset storage."
-        << std::endl;
-    exit(EXIT_FAILURE);
-  }
-
-  for (size_t i = 0; i < num_instances_; i++) {
-    for (size_t f = 0; f < num_features_; f++) {
-      if (format_ == HORIZ)
-        transposed[f * num_instances_ + i] = data_[i * num_features_ + f];
-      else
-        transposed[i * num_features_ + f] = data_[f * num_instances_ + i];
-    }
-  }
-
-  if (format_ == HORIZ)
-    format_ = VERT;
-  else
-    format_ = HORIZ;
-
-  // delete[] data_;
-  free(data_);
-  data_ = transposed;
-}
->>>>>>> 821b73e0
 
 std::ostream& Dataset::put(std::ostream& os) const {
   os << "#\t Dataset size: " << num_instances_ << " x " << num_features_
