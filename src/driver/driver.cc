/*
 * QuickRank - A C++ suite of Learning to Rank algorithms
 * Webpage: http://quickrank.isti.cnr.it/
 * Contact: quickrank@isti.cnr.it
 *
 * Unless explicitly acquired and licensed from Licensor under another
 * license, the contents of this file are subject to the Reciprocal Public
 * License ("RPL") Version 1.5, or subsequent versions as allowed by the RPL,
 * and You may not copy or use this file in either source code or executable
 * form, except in compliance with the terms and conditions of the RPL.
 *
 * All software distributed under the RPL is provided strictly on an "AS
 * IS" basis, WITHOUT WARRANTY OF ANY KIND, EITHER EXPRESS OR IMPLIED, AND
 * LICENSOR HEREBY DISCLAIMS ALL SUCH WARRANTIES, INCLUDING WITHOUT
 * LIMITATION, ANY WARRANTIES OF MERCHANTABILITY, FITNESS FOR A PARTICULAR
 * PURPOSE, QUIET ENJOYMENT, OR NON-INFRINGEMENT. See the RPL for specific
 * language governing rights and limitations under the RPL.
 *
 * Contributor:
 *   HPC. Laboratory - ISTI - CNR - http://hpc.isti.cnr.it/
 */
#include <iomanip>
#include <fstream>
#include <limits>
#include <numeric>
#include <io/generate_oblivious.h>
#include <learning/meta/meta_cleaver.h>

#include "driver/driver.h"
#include "io/svml.h"
#include "learning/ltr_algorithm_factory.h"
#include "optimization/optimization_factory.h"
#include "metric/metric_factory.h"
#include "utils/fileutils.h"

namespace quickrank {
namespace driver {

Driver::Driver() {
}

Driver::~Driver() {
}

int Driver::run(ParamsMap &pmap) {

  if (!pmap.isSet("train") && !pmap.isSet("train-partial") &&
      !pmap.isSet("test") && !pmap.isSet("model-file")) {
    std::cout << pmap.help();
    exit(EXIT_FAILURE);
  }

  if (pmap.isSet("train") || pmap.isSet("train-partial") ||
      pmap.isSet("test")) {

    std::shared_ptr<quickrank::learning::LTR_Algorithm> ranking_algorithm =
        quickrank::learning::ltr_algorithm_factory(pmap);
    if (!ranking_algorithm) {
      std::cerr << " !! LTR Algorithm was not set properly" << std::endl;
      exit(EXIT_FAILURE);
    }

    std::cout << std::endl << *ranking_algorithm << std::endl;

    // If there is the training dataset, it means we have to execute
    // the training phase and/or the optimization phase (at least one of them)
    if (pmap.isSet("train") || pmap.isSet("train-partial")) {

      std::shared_ptr<quickrank::optimization::Optimization> opt_algorithm;
      if ((pmap.isSet("opt-algo") || pmap.isSet("opt-model")) &&
          ranking_algorithm->name() != learning::meta::MetaCleaver::NAME_) {

        opt_algorithm = quickrank::optimization::optimization_factory(pmap);
        if (!opt_algorithm) {
          std::cerr << " !! Optimization Algorithm was not set properly"
                    << std::endl;
          exit(EXIT_FAILURE);
        }

        std::cout << std::endl << *opt_algorithm << std::endl;
      }

      std::string training_filename = pmap.get<std::string>("train");
      std::string validation_filename = pmap.get<std::string>("valid");
      std::string features_filename = pmap.get<std::string>("features");
      std::string model_filename_out = pmap.get<std::string>("model-out");
      std::string opt_model_filename = pmap.get<std::string>("opt-model");
      std::string opt_algo_model_filename =
          pmap.get<std::string>("opt-algo-model");
      size_t partial_save = pmap.get<std::size_t>("partial");
      std::string training_partial_filename;
      std::string validation_partial_filename;
      if (pmap.isSet("train-partial"))
        training_partial_filename = pmap.get<std::string>("train-partial");
      if (pmap.isSet("valid-partial"))
        validation_partial_filename = pmap.get<std::string>("valid-partial");

      std::shared_ptr<quickrank::data::Dataset> training_dataset;
      std::shared_ptr<quickrank::data::Dataset> validation_dataset;

      if (!training_filename.empty())
        training_dataset = load_dataset(training_filename, "training");

      if (!validation_filename.empty())
        validation_dataset = load_dataset(validation_filename, "validation");

      if (!features_filename.empty()) {
        // TODO: filter features while loading dataset
      }

      std::shared_ptr<quickrank::metric::ir::Metric> training_metric =
          quickrank::metric::ir::ir_metric_factory(
              pmap.get<std::string>("train-metric"),
              pmap.get<size_t>("train-cutoff"));
      if (!training_metric) {
        std::cerr << " !! Train Metric was not set properly" << std::endl;
        exit(EXIT_FAILURE);
      }

      if (opt_algorithm && opt_algorithm->is_pre_learning()) {
        // We have to run the optimization process pre-training
        optimization_phase(opt_algorithm,
                           ranking_algorithm,
                           training_metric,
                           training_dataset,
                           validation_dataset,
                           training_partial_filename,
                           validation_partial_filename,
                           opt_model_filename,
                           opt_algo_model_filename,
                           partial_save);
      }

      // If the training algorithm has been created from scratch (not loaded
      // from file), we have to run the training phase
      if (pmap.isSet("train") && !pmap.isSet("skip-train")) {

        //show ranker parameters
        std::cout << "#" << std::endl << *ranking_algorithm;
        std::cout << "#" << std::endl << "# training scorer: "
                  << *training_metric
                  << std::endl;

        training_phase(ranking_algorithm,
                       training_metric,
                       training_dataset,
                       validation_dataset,
                       model_filename_out,
                       partial_save);
      }

      if (opt_algorithm && !opt_algorithm->is_pre_learning()) {
        // We have to run the optimization process post-training
        optimization_phase(opt_algorithm,
                           ranking_algorithm,
                           training_metric,
                           training_dataset,
                           validation_dataset,
                           training_partial_filename,
                           validation_partial_filename,
                           opt_model_filename,
                           opt_algo_model_filename,
                           partial_save);
      }
    }

    if (pmap.isSet("test")) {
      std::string test_filename = pmap.get<std::string>("test");
      std::string scores_filename = pmap.get<std::string>("scores");
      bool detailed_testing = pmap.isSet("detailed");

      std::shared_ptr<quickrank::data::Dataset> test_dataset;
      if (!test_filename.empty())
        test_dataset = load_dataset(test_filename, "testing");

      std::shared_ptr<quickrank::metric::ir::Metric> testing_metric =
          quickrank::metric::ir::ir_metric_factory(
              pmap.get<std::string>("test-metric"),
              pmap.get<size_t>("test-cutoff"));
      if (!testing_metric) {
        std::cerr << " !! Train Metric was not set properly" << std::endl;
        exit(EXIT_FAILURE);
      }

      std::cout << "# test scorer: " << *testing_metric << std::endl << "#" <<
                std::endl;
      testing_phase(ranking_algorithm,
                    testing_metric,
                    test_dataset,
                    scores_filename,
                    detailed_testing);
    }
  }

<<<<<<< HEAD
  // Fast Scoring: if the dump files are set, it proceeds to dump the model by
  // following a given strategy.
  if (pmap.isSet("dump-model") && pmap.isSet("dump-code")) {
    std::string xml_filename = pmap.get<std::string>("dump-model");
    std::string c_filename = pmap.get<std::string>("dump-code");
    std::string model_code_type = pmap.get<std::string>("dump-type");
=======
  // Code Generation
  // if the dump files are set, it proceeds to dump the model by following a given strategy.
  if (pmap.count("model-file") && pmap.count("code-file")) {
    std::string xml_filename = pmap.get<std::string>("model-file");
    std::string c_filename = pmap.get<std::string>("code-file");
    std::string generator_type = pmap.get<std::string>("generator");
>>>>>>> f4c60d65

    if (generator_type == "condop") {
      quickrank::io::GenOpCond conditional_operator_generator;
      std::cout
          << "applying conditional operators strategy for C code generation to: "
          << xml_filename << std::endl;
      conditional_operator_generator.generate_conditional_operators_code(
          xml_filename,
          c_filename);
    } else if (generator_type == "oblivious") {
      quickrank::io::GenOblivious oblivious_generator;
      std::cout << "applying oblivious strategy for C code generation to: "
                << xml_filename << std::endl;
      oblivious_generator.generate_oblivious_code(xml_filename, c_filename);
    } else if (generator_type == "vpred") {
      quickrank::io::GenVpred vpred_generator;
      std::cout << "generating VPred input file from: " << xml_filename
                << std::endl;
      vpred_generator.generate_vpred_input(xml_filename, c_filename);
    }
  }

  return EXIT_SUCCESS;
}

void Driver::training_phase(
    std::shared_ptr<learning::LTR_Algorithm> algo,
    std::shared_ptr<quickrank::metric::ir::Metric> train_metric,
    std::shared_ptr<quickrank::data::Dataset> training_dataset,
    std::shared_ptr<quickrank::data::Dataset> validation_dataset,
    const std::string output_filename,
    const size_t npartialsave) {

  // run the learning process
  algo->learn(training_dataset, validation_dataset, train_metric, npartialsave,
              output_filename);

  if (!output_filename.empty()) {
    std::cout << std::endl;
    std::cout << "# Writing model to file: " << output_filename << std::endl;
    algo->save(output_filename);
  }
}

void Driver::optimization_phase(
    std::shared_ptr<quickrank::optimization::Optimization> opt_algorithm,
    std::shared_ptr<learning::LTR_Algorithm> ranking_algo,
    std::shared_ptr<quickrank::metric::ir::Metric> train_metric,
    std::shared_ptr<quickrank::data::Dataset> training_dataset,
    std::shared_ptr<quickrank::data::Dataset> validation_dataset,
    std::string training_partial_filename,
    std::string validation_partial_filename,
    const std::string output_filename,
    const std::string opt_algo_model_filename,
    const size_t npartialsave) {

  std::shared_ptr<quickrank::data::Dataset> training_partial_dataset;
  std::shared_ptr<quickrank::data::Dataset> validation_partial_dataset;

  bool need_ps = opt_algorithm->need_partial_score_dataset();

  if (opt_algorithm && need_ps) {

    if (!training_partial_filename.empty() &&
        file_exist(training_partial_filename))
      training_partial_dataset = load_dataset(training_partial_filename,
                                              "training (partial)");

    if (!validation_partial_filename.empty() &&
        file_exist(validation_partial_filename))
      validation_partial_dataset = load_dataset(validation_partial_filename,
                                                "validation (partial)");

    quickrank::io::Svml svml;
    if (!training_partial_dataset && training_dataset) {

      training_partial_dataset = Driver::extract_partial_scores(
          ranking_algo,
          training_dataset,
          true);

      if (!training_partial_filename.empty())
        svml.write(training_partial_dataset, training_partial_filename);
    }

    if (!validation_partial_dataset && validation_dataset) {

      validation_partial_dataset = Driver::extract_partial_scores(
          ranking_algo,
          validation_dataset,
          true);

      if (!validation_partial_filename.empty())
        svml.write(validation_partial_dataset, validation_partial_filename);
    }
  }

  // run the optimization process
  opt_algorithm->optimize(
      ranking_algo,
      need_ps ? training_partial_dataset : training_dataset,
      need_ps ? validation_partial_dataset : validation_dataset,
      train_metric,
      npartialsave,
      output_filename);

  if (!output_filename.empty()) {
    std::cout << std::endl;
    std::cout << "# Writing optimization model to file: "
              << output_filename << std::endl;
    opt_algorithm->save(output_filename);
  }

  if (!opt_algo_model_filename.empty()) {
    std::cout << std::endl;
    std::cout << "# Writing optimized LTR algo model to file: "
              << opt_algo_model_filename << std::endl << std::endl;
    ranking_algo->save(opt_algo_model_filename);
  }
}

void Driver::testing_phase(
    std::shared_ptr<learning::LTR_Algorithm> algo,
    std::shared_ptr<quickrank::metric::ir::Metric> test_metric,
    std::shared_ptr<quickrank::data::Dataset> test_dataset,
    const std::string scores_filename,
    const bool detailed_testing) {

  if (test_metric and test_dataset) {

    std::vector<Score> scores(test_dataset->num_instances());
    if (detailed_testing) {
      std::shared_ptr<data::Dataset> datasetPartScores =
          Driver::extract_partial_scores(algo, test_dataset);

      quickrank::MetricScore test_score = test_metric->evaluate_dataset(
          test_dataset, &scores[0]);

      std::cout << *test_metric << " on test data = " << std::setprecision(4)
                << test_score << std::endl << std::endl;

      quickrank::io::Svml svml;
      svml.write(datasetPartScores, scores_filename);

    } else {
      algo->score_dataset(test_dataset, &scores[0]);
      quickrank::MetricScore test_score = test_metric->evaluate_dataset(
          test_dataset, &scores[0]);

      std::cout << std::endl;
      std::cout << *test_metric << " on test data = " << std::setprecision(4)
                << test_score << std::endl << std::endl;

      if (!scores_filename.empty()) {
        std::ofstream os;
        os << std::setprecision(std::numeric_limits<Score>::max_digits10);
        os.open(scores_filename, std::fstream::out);
        for (size_t i = 0; i < test_dataset->num_instances(); ++i)
          os << scores[i] << std::endl;
        os.close();
        std::cout << "# Scores written to file: " << scores_filename
                  << std::endl;
      }
    }
  }

  algo->print_additional_stats();
}

std::shared_ptr<quickrank::data::Dataset> Driver::load_dataset(
    const std::string dataset_filename,
    const std::string dataset_label) {

  // create reader: assume svml as ltr format
  quickrank::io::Svml reader;

  std::shared_ptr<quickrank::data::Dataset> dataset = nullptr;
  if (!dataset_filename.empty()) {
    std::cout << "# Reading " + dataset_label + " dataset: " <<
              dataset_filename << std::endl;
    dataset = reader.read_horizontal(dataset_filename);
    std::cout << reader << *dataset << std::endl;
  }

  if (!dataset) {
    std::cerr << "!!! Error while loading " + dataset_label + " dataset" <<
              std::endl;
    exit(EXIT_FAILURE);
  }

  return dataset;
}

std::shared_ptr<data::Dataset> Driver::extract_partial_scores(
    std::shared_ptr<learning::LTR_Algorithm> algo,
    std::shared_ptr<data::Dataset> dataset,
    bool ignore_weights) {

  data::Dataset *datasetPartScores = nullptr;
  for (size_t q = 0; q < dataset->num_queries(); q++) {
    auto results = dataset->getQueryResults(q);
    // score_query_results(r, scores, 1, test_dataset->num_features());
    const Feature *features = results->features();
    const Label *labels = results->labels();
    for (size_t i = 0; i < results->num_results(); i++) {
      auto detailed_scores = algo->partial_scores_document(features,
                                                           ignore_weights);

      if (!detailed_scores) {
        std::cerr << "# ## ERROR!! Only Ensemble methods support the "
                  << "export of detailed score tree by tree" << std::endl;
        exit(EXIT_FAILURE);
      }

      // Initilizing on the first instance of the dataset
      if (datasetPartScores == nullptr)
        datasetPartScores = new data::Dataset(dataset->num_instances(),
                                              detailed_scores->size());
      // It performs a copy for casting Score to Feature (double to float)
      std::vector<Feature> featuresScore(detailed_scores->begin(),
                                         detailed_scores->end());
      datasetPartScores->addInstance(q, labels[i], featuresScore);

      features += dataset->num_features();
    }
  }

  return std::shared_ptr<data::Dataset>(datasetPartScores);
}

}  // namespace metric
}  // namespace quickrank<|MERGE_RESOLUTION|>--- conflicted
+++ resolved
@@ -192,21 +192,12 @@
     }
   }
 
-<<<<<<< HEAD
-  // Fast Scoring: if the dump files are set, it proceeds to dump the model by
-  // following a given strategy.
-  if (pmap.isSet("dump-model") && pmap.isSet("dump-code")) {
-    std::string xml_filename = pmap.get<std::string>("dump-model");
-    std::string c_filename = pmap.get<std::string>("dump-code");
-    std::string model_code_type = pmap.get<std::string>("dump-type");
-=======
   // Code Generation
   // if the dump files are set, it proceeds to dump the model by following a given strategy.
   if (pmap.count("model-file") && pmap.count("code-file")) {
     std::string xml_filename = pmap.get<std::string>("model-file");
     std::string c_filename = pmap.get<std::string>("code-file");
     std::string generator_type = pmap.get<std::string>("generator");
->>>>>>> f4c60d65
 
     if (generator_type == "condop") {
       quickrank::io::GenOpCond conditional_operator_generator;
